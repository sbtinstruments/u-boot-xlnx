#
# For a description of the syntax of this configuration file,
# see the file Documentation/kbuild/kconfig-language.txt in the
# Linux kernel source tree.
#
mainmenu "U-Boot $UBOOTVERSION Configuration"

config UBOOTVERSION
	string
	option env="UBOOTVERSION"

# Allow defaults in arch-specific code to override any given here
source "arch/Kconfig"

menu "General setup"

config LOCALVERSION
	string "Local version - append to U-Boot release"
	help
	  Append an extra string to the end of your U-Boot version.
	  This will show up in your boot log, for example.
	  The string you set here will be appended after the contents of
	  any files with a filename matching localversion* in your
	  object and source tree, in that order.  Your total string can
	  be a maximum of 64 characters.

config LOCALVERSION_AUTO
	bool "Automatically append version information to the version string"
	default y
	help
	  This will try to automatically determine if the current tree is a
	  release tree by looking for Git tags that belong to the current
	  top of tree revision.

	  A string of the format -gxxxxxxxx will be added to the localversion
	  if a Git-based tree is found.  The string generated by this will be
	  appended after any matching localversion* files, and after the value
	  set in CONFIG_LOCALVERSION.

	  (The actual string used here is the first eight characters produced
	  by running the command:

	    $ git rev-parse --verify HEAD

	  which is done within the script "scripts/setlocalversion".)

config CC_OPTIMIZE_FOR_SIZE
	bool "Optimize for size"
	default y
	help
	  Enabling this option will pass "-Os" instead of "-O2" to gcc
	  resulting in a smaller U-Boot image.

	  This option is enabled by default for U-Boot.

config DISTRO_DEFAULTS
	bool "Select defaults suitable for booting general purpose Linux distributions"
	default y if ARCH_SUNXI
	default n
	select CMD_BOOTZ if ARM && !ARM64
	select CMD_BOOTI if ARM64
	select CMD_DHCP
	select CMD_EXT2
	select CMD_EXT4
	select CMD_FAT
	select CMD_FS_GENERIC
	select CMD_MII
	select CMD_PING
	select HUSH_PARSER
	help
	  Select this to enable various options and commands which are suitable
	  for building u-boot for booting general purpose Linux distributions.

config SYS_MALLOC_F
	bool "Enable malloc() pool before relocation"
	default y if DM
	help
	  Before relocation, memory is very limited on many platforms. Still,
	  we can provide a small malloc() pool if needed. Driver model in
	  particular needs this to operate, so that it can allocate the
	  initial serial device and any others that are needed.

config SYS_MALLOC_F_LEN
	hex "Size of malloc() pool before relocation"
	depends on SYS_MALLOC_F
	default 0x2000 if SPL_DM && SPL_OF_CONTROL
	default 0x400
	help
	  Before relocation, memory is very limited on many platforms. Still,
	  we can provide a small malloc() pool if needed. Driver model in
	  particular needs this to operate, so that it can allocate the
	  initial serial device and any others that are needed.

menuconfig EXPERT
	bool "Configure standard U-Boot features (expert users)"
	default y
	help
	  This option allows certain base U-Boot options and settings
	  to be disabled or tweaked. This is for specialized
	  environments which can tolerate a "non-standard" U-Boot.
	  Use this only if you really know what you are doing.

if EXPERT
	config SYS_MALLOC_CLEAR_ON_INIT
	bool "Init with zeros the memory reserved for malloc (slow)"
	default y
	help
	  This setting is enabled by default. The reserved malloc
	  memory is initialized with zeros, so first malloc calls
	  will return the pointer to the zeroed memory. But this
	  slows the boot time.

	  It is recommended to disable it, when CONFIG_SYS_MALLOC_LEN
	  value, has more than few MiB, e.g. when uses bzip2 or bmp logo.
	  Then the boot time can be significantly reduced.
	  Warning:
	  When disabling this, please check if malloc calls, maybe
	  should be replaced by calloc - if one expects zeroed memory.

config TOOLS_DEBUG
	bool "Enable debug information for tools"
	help
	  Enable generation of debug information for tools such as mkimage.
	  This can be used for debugging purposes. With debug information
	  it is possible to set breakpoints on particular lines, single-step
	  debug through the source code, etc.

endif

config PHYS_64BIT
	bool "64bit physical address support"
	help
	  Say Y here to support 64bit physical memory address.
	  This can be used not only for 64bit SoCs, but also for
	  large physical address extention on 32bit SoCs.

endmenu		# General setup

menu "Boot images"

config SUPPORT_SPL
	bool

config SUPPORT_TPL
	bool

config SPL
	bool
	depends on SUPPORT_SPL
	prompt "Enable SPL"
	help
	  If you want to build SPL as well as the normal image, say Y.

config SPL_SYS_MALLOC_SIMPLE
	bool
	depends on SPL
	prompt "Only use malloc_simple functions in the SPL"
	help
	  Say Y here to only use the *_simple malloc functions from
	  malloc_simple.c, rather then using the versions from dlmalloc.c;
	  this will make the SPL binary smaller at the cost of more heap
	  usage as the *_simple malloc functions do not re-use free-ed mem.

config SPL_STACK_R
	depends on SPL
	bool "Enable SDRAM location for SPL stack"
	help
	  SPL starts off execution in SRAM and thus typically has only a small
	  stack available. Since SPL sets up DRAM while in its board_init_f()
	  function, it is possible for the stack to move there before
	  board_init_r() is reached. This option enables a special SDRAM
	  location for the SPL stack. U-Boot SPL switches to this after
	  board_init_f() completes, and before board_init_r() starts.

config SPL_STACK_R_ADDR
	depends on SPL_STACK_R
	hex "SDRAM location for SPL stack"
	help
	  Specify the address in SDRAM for the SPL stack. This will be set up
	  before board_init_r() is called.

config SPL_STACK_R_MALLOC_SIMPLE_LEN
	depends on SPL_STACK_R && SPL_SYS_MALLOC_SIMPLE
	hex "Size of malloc_simple heap after switching to DRAM SPL stack"
	default 0x100000
	help
	  Specify the amount of the stack to use as memory pool for
	  malloc_simple after switching the stack to DRAM. This may be set
	  to give board_init_r() a larger heap then the initial heap in
	  SRAM which is limited to SYS_MALLOC_F_LEN bytes.

config SPL_SEPARATE_BSS
	depends on SPL
	bool "BSS section is in a different memory region from text"
	help
	  Some platforms need a large BSS region in SPL and can provide this
	  because RAM is already set up. In this case BSS can be moved to RAM.
	  This option should then be enabled so that the correct device tree
	  location is used. Normally we put the device tree at the end of BSS
	  but with this option enabled, it goes at _image_binary_end.

config TPL
	bool
	depends on SPL && SUPPORT_TPL
	prompt "Enable TPL"
	help
	  If you want to build TPL as well as the normal image and SPL, say Y.

config FIT
	bool "Support Flattened Image Tree"
	help
	  This option allows to boot the new uImage structrure,
	  Flattened Image Tree.  FIT is formally a FDT, which can include
	  images of various types (kernel, FDT blob, ramdisk, etc.)
	  in a single blob.  To boot this new uImage structure,
	  pass the address of the blob to the "bootm" command.
	  FIT is very flexible, supporting compression, multiple images,
	  multiple configurations, verification through hashing and also
	  verified boot (secure boot using RSA). This option enables that
	  feature.

config SPL_FIT
	bool "Support Flattened Image Tree within SPL"
	depends on FIT
	depends on SPL

config FIT_VERBOSE
	bool "Display verbose messages on FIT boot"
	depends on FIT

config FIT_SIGNATURE
	bool "Enable signature verification of FIT uImages"
	depends on FIT
	depends on DM
	select RSA
	help
	  This option enables signature verification of FIT uImages,
	  using a hash signed and verified using RSA. If
	  CONFIG_SHA_PROG_HW_ACCEL is defined, i.e support for progressive
	  hashing is available using hardware, then then RSA library will use
	  it. See doc/uImage.FIT/signature.txt for more details.

	  WARNING: When relying on signed FIT images with a required signature
	  check the legacy image format is disabled by default, so that
	  unsigned images cannot be loaded. If a board needs the legacy image
	  format support in this case, enable it using
	  CONFIG_IMAGE_FORMAT_LEGACY.

config SPL_FIT_SIGNATURE
	bool "Enable signature verification of FIT firmware within SPL"
	depends on SPL_FIT
	depends on SPL_DM
	select SPL_RSA

config FIT_BEST_MATCH
	bool "Select the best match for the kernel device tree"
	depends on FIT
	help
	  When no configuration is explicitly selected, default to the
	  one whose fdt's compatibility field best matches that of
	  U-Boot itself. A match is considered "best" if it matches the
	  most specific compatibility entry of U-Boot's fdt's root node.
	  The order of entries in the configuration's fdt is ignored.

config FIT_VERBOSE
	bool "Show verbose messages when FIT images fails"
	depends on FIT
	help
	  Generally a system will have valid FIT images so debug messages
	  are a waste of code space. If you are debugging your images then
	  you can enable this option to get more verbose information about
	  failures.

config OF_BOARD_SETUP
	bool "Set up board-specific details in device tree before boot"
	depends on OF_LIBFDT
	help
	  This causes U-Boot to call ft_board_setup() before booting into
	  the Operating System. This function can set up various
	  board-specific information in the device tree for use by the OS.
	  The device tree is then passed to the OS.

config OF_SYSTEM_SETUP
	bool "Set up system-specific details in device tree before boot"
	depends on OF_LIBFDT
	help
	  This causes U-Boot to call ft_system_setup() before booting into
	  the Operating System. This function can set up various
	  system-specific information in the device tree for use by the OS.
	  The device tree is then passed to the OS.

config OF_STDOUT_VIA_ALIAS
	bool "Update the device-tree stdout alias from U-Boot"
	depends on OF_LIBFDT
	help
	  This uses U-Boot's serial alias from the aliases node to update
	  the device tree passed to the OS. The "linux,stdout-path" property
	  in the chosen node is set to point to the correct serial node.
	  This option currently references CONFIG_CONS_INDEX, which is
	  incorrect when used with device tree as this option does not
	  exist / should not be used.

config SYS_EXTRA_OPTIONS
	string "Extra Options (DEPRECATED)"
	help
	  The old configuration infrastructure (= mkconfig + boards.cfg)
	  provided the extra options field. If you have something like
	  "HAS_BAR,BAZ=64", the optional options
	    #define CONFIG_HAS
	    #define CONFIG_BAZ	64
	  will be defined in include/config.h.
	  This option was prepared for the smooth migration from the old
	  configuration to Kconfig. Since this option will be removed sometime,
	  new boards should not use this option.

config SYS_TEXT_BASE
	depends on SPARC || ARC || X86 || ARCH_UNIPHIER || ARCH_ZYNQMP || \
		(M68K && !TARGET_ASTRO_MCF5373L) || MICROBLAZE || MIPS
	depends on !EFI_APP
	hex "Text Base"
	help
	  TODO: Move CONFIG_SYS_TEXT_BASE for all the architecture

config SPL_LOAD_FIT
	bool "Enable SPL loading U-Boot as a FIT"
	depends on FIT
	help
	  Normally with the SPL framework a legacy image is generated as part
	  of the build. This contains U-Boot along with information as to
	  where it should be loaded. This option instead enables generation
	  of a FIT (Flat Image Tree) which provides more flexibility. In
	  particular it can handle selecting from multiple device tree
	  and passing the correct one to U-Boot.

<<<<<<< HEAD
config SPL_DFU_SUPPORT
	bool "Enable SPL with DFU to load binaries to memory device"
	depends on USB
	help
	  Currently the SPL does not have capability to load the
	  binaries or boot images to boot devices like ram,eMMC,SPI,etc.
	  This feature enables the DFU (Device Firmware Upgarde) in SPL with
	  RAM memory device support. The ROM code will load and execute
	  the SPL built with dfu. The user can load binaries (u-boot/kernel) to
	  selected device partition from host-pc using dfu-utils.
		This feature will be useful to flash the binaries to factory
	  or bare-metal boards using USB interface.

choice
	bool "DFU device selection"
	depends on SPL_DFU_SUPPORT

config SPL_DFU_RAM
	bool "RAM device"
	depends on SPL_DFU_SUPPORT
	help
	 select RAM/DDR memory device for loading binary images
	 (u-boot/kernel) to the selected device partition using
	 DFU and execute the u-boot/kernel from RAM.

endchoice
=======
config SPL_FIT_IMAGE_POST_PROCESS
	bool "Enable post-processing of FIT artifacts after loading by the SPL"
	depends on SPL_LOAD_FIT && TI_SECURE_DEVICE
	help
	  Allows doing any sort of manipulation to blobs after they got extracted
	  from the U-Boot FIT image like stripping off headers or modifying the
	  size of the blob, verification, authentication, decryption etc. in a
	  platform or board specific way. In order to use this feature a platform
	  or board-specific implementation of board_fit_image_post_process() must
	  be provided. Also, anything done during this post-processing step would
	  need to be comprehended in how the images were prepared before being
	  injected into the FIT creation (i.e. the blobs would have been pre-
	  processed before being added to the FIT image).

config FIT_IMAGE_POST_PROCESS
	bool "Enable post-processing of FIT artifacts after loading by U-Boot"
	depends on FIT && TI_SECURE_DEVICE
	help
	  Allows doing any sort of manipulation to blobs after they got extracted
	  from FIT images like stripping off headers or modifying the size of the
	  blob, verification, authentication, decryption etc. in a platform or
	  board specific way. In order to use this feature a platform or board-
	  specific implementation of board_fit_image_post_process() must be
	  provided. Also, anything done during this post-processing step would
	  need to be comprehended in how the images were prepared before being
	  injected into the FIT creation (i.e. the blobs would have been pre-
	  processed before being added to the FIT image).
>>>>>>> 8cbb389b

config SYS_CLK_FREQ
	depends on ARC || ARCH_SUNXI
	int "CPU clock frequency"
	help
	  TODO: Move CONFIG_SYS_CLK_FREQ for all the architecture

config ARCH_FIXUP_FDT
	bool "Enable arch_fixup_fdt() call"
	depends on ARM || MIPS
	default y
	help
	  Enable FDT memory map syncup before OS boot. This feature can be
	  used for booting OS with different memory setup where the part of
	  the memory location should be used for different purpose.

endmenu		# Boot images

source "common/Kconfig"

source "cmd/Kconfig"

source "dts/Kconfig"

source "net/Kconfig"

source "drivers/Kconfig"

source "fs/Kconfig"

source "lib/Kconfig"

source "test/Kconfig"<|MERGE_RESOLUTION|>--- conflicted
+++ resolved
@@ -332,34 +332,6 @@
 	  particular it can handle selecting from multiple device tree
 	  and passing the correct one to U-Boot.
 
-<<<<<<< HEAD
-config SPL_DFU_SUPPORT
-	bool "Enable SPL with DFU to load binaries to memory device"
-	depends on USB
-	help
-	  Currently the SPL does not have capability to load the
-	  binaries or boot images to boot devices like ram,eMMC,SPI,etc.
-	  This feature enables the DFU (Device Firmware Upgarde) in SPL with
-	  RAM memory device support. The ROM code will load and execute
-	  the SPL built with dfu. The user can load binaries (u-boot/kernel) to
-	  selected device partition from host-pc using dfu-utils.
-		This feature will be useful to flash the binaries to factory
-	  or bare-metal boards using USB interface.
-
-choice
-	bool "DFU device selection"
-	depends on SPL_DFU_SUPPORT
-
-config SPL_DFU_RAM
-	bool "RAM device"
-	depends on SPL_DFU_SUPPORT
-	help
-	 select RAM/DDR memory device for loading binary images
-	 (u-boot/kernel) to the selected device partition using
-	 DFU and execute the u-boot/kernel from RAM.
-
-endchoice
-=======
 config SPL_FIT_IMAGE_POST_PROCESS
 	bool "Enable post-processing of FIT artifacts after loading by the SPL"
 	depends on SPL_LOAD_FIT && TI_SECURE_DEVICE
@@ -387,7 +359,33 @@
 	  need to be comprehended in how the images were prepared before being
 	  injected into the FIT creation (i.e. the blobs would have been pre-
 	  processed before being added to the FIT image).
->>>>>>> 8cbb389b
+
+config SPL_DFU_SUPPORT
+	bool "Enable SPL with DFU to load binaries to memory device"
+	depends on USB
+	help
+	  Currently the SPL does not have capability to load the
+	  binaries or boot images to boot devices like ram,eMMC,SPI,etc.
+	  This feature enables the DFU (Device Firmware Upgarde) in SPL with
+	  RAM memory device support. The ROM code will load and execute
+	  the SPL built with dfu. The user can load binaries (u-boot/kernel) to
+	  selected device partition from host-pc using dfu-utils.
+		This feature will be useful to flash the binaries to factory
+	  or bare-metal boards using USB interface.
+
+choice
+	bool "DFU device selection"
+	depends on SPL_DFU_SUPPORT
+
+config SPL_DFU_RAM
+	bool "RAM device"
+	depends on SPL_DFU_SUPPORT
+	help
+	 select RAM/DDR memory device for loading binary images
+	 (u-boot/kernel) to the selected device partition using
+	 DFU and execute the u-boot/kernel from RAM.
+
+endchoice
 
 config SYS_CLK_FREQ
 	depends on ARC || ARCH_SUNXI
