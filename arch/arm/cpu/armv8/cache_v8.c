--- conflicted
+++ resolved
@@ -150,7 +150,6 @@
 
 u64 *__weak arch_get_page_table(void) {
 	puts("No page table offset defined\n");
-<<<<<<< HEAD
 
 	return NULL;
 }
@@ -181,38 +180,6 @@
 	asm volatile("dsb sy");
 }
 #else	/* CONFIG_SYS_DCACHE_OFF */
-=======
->>>>>>> 5ec0003b
-
-	return NULL;
-}
-
-void mmu_set_region_dcache_behaviour(phys_addr_t start, size_t size,
-				     enum dcache_option option)
-{
-	u64 *page_table = arch_get_page_table();
-	u64 upto, end;
-
-	if (page_table == NULL)
-		return;
-
-	end = ALIGN(start + size, (1 << MMU_SECTION_SHIFT)) >>
-	      MMU_SECTION_SHIFT;
-	start = start >> MMU_SECTION_SHIFT;
-	for (upto = start; upto < end; upto++) {
-		page_table[upto] &= ~PMD_ATTRINDX_MASK;
-		page_table[upto] |= PMD_ATTRINDX(option);
-	}
-	asm volatile("dsb sy");
-	__asm_invalidate_tlb_all();
-	asm volatile("dsb sy");
-	asm volatile("isb");
-	start = start << MMU_SECTION_SHIFT;
-	end = end << MMU_SECTION_SHIFT;
-	flush_dcache_range(start, end);
-	asm volatile("dsb sy");
-}
-#else	/* CONFIG_SYS_DCACHE_OFF */
 
 void invalidate_dcache_all(void)
 {
