#
# SPDX-License-Identifier:	GPL-2.0+
#

dtb-$(CONFIG_S5PC100) += s5pc1xx-smdkc100.dtb
dtb-$(CONFIG_S5PC110) += s5pc1xx-goni.dtb
dtb-$(CONFIG_EXYNOS4) += exynos4210-origen.dtb \
	exynos4210-smdkv310.dtb \
	exynos4210-universal_c210.dtb \
	exynos4210-trats.dtb \
	exynos4412-trats2.dtb \
	exynos4412-odroid.dtb

dtb-$(CONFIG_TARGET_HIKEY) += hi6220-hikey.dtb

dtb-$(CONFIG_EXYNOS5) += exynos5250-arndale.dtb \
	exynos5250-snow.dtb \
	exynos5250-spring.dtb \
	exynos5250-smdk5250.dtb \
	exynos5420-smdk5420.dtb \
	exynos5420-peach-pit.dtb \
	exynos5800-peach-pi.dtb \
	exynos5422-odroidxu3.dtb
dtb-$(CONFIG_ARCH_ROCKCHIP) += \
	rk3288-firefly.dtb \
	rk3288-jerry.dtb \
	rk3288-rock2-square.dtb \
	rk3036-sdk.dtb
dtb-$(CONFIG_TEGRA) += tegra20-harmony.dtb \
	tegra20-medcom-wide.dtb \
	tegra20-paz00.dtb \
	tegra20-plutux.dtb \
	tegra20-seaboard.dtb \
	tegra20-tec.dtb \
	tegra20-trimslice.dtb \
	tegra20-ventana.dtb \
	tegra20-whistler.dtb \
	tegra20-colibri.dtb \
	tegra30-apalis.dtb \
	tegra30-beaver.dtb \
	tegra30-cardhu.dtb \
	tegra30-colibri.dtb \
	tegra30-tec-ng.dtb \
	tegra114-dalmore.dtb \
	tegra124-jetson-tk1.dtb \
	tegra124-nyan-big.dtb \
	tegra124-venice2.dtb \
	tegra210-e2220-1170.dtb \
	tegra210-p2371-0000.dtb \
	tegra210-p2371-2180.dtb \
	tegra210-p2571.dtb

dtb-$(CONFIG_ARCH_MVEBU) +=			\
	armada-375-db.dtb			\
	armada-388-clearfog.dtb			\
	armada-388-gp.dtb			\
	armada-xp-gp.dtb			\
	armada-xp-maxbcm.dtb			\
	armada-xp-synology-ds414.dtb		\
	armada-xp-theadorable.dtb

dtb-$(CONFIG_ARCH_UNIPHIER) += \
	uniphier-ph1-ld11-ref.dtb \
	uniphier-ph1-ld20-ref.dtb \
	uniphier-ph1-ld4-ref.dtb \
	uniphier-ph1-ld6b-ref.dtb \
	uniphier-ph1-pro4-ace.dtb \
	uniphier-ph1-pro4-ref.dtb \
	uniphier-ph1-pro4-sanji.dtb \
	uniphier-ph1-pro5-4kbox.dtb \
	uniphier-ph1-sld3-ref.dtb \
	uniphier-ph1-sld8-ref.dtb \
	uniphier-proxstream2-gentil.dtb \
	uniphier-proxstream2-vodka.dtb
dtb-$(CONFIG_ARCH_ZYNQ) += zynq-zc702.dtb \
	zynq-zc706.dtb \
	zynq-zed.dtb \
	zynq-zybo.dtb \
	zynq-microzed.dtb \
	zynq-cc108.dtb \
	zynq-afx-nand.dtb \
	zynq-afx-nor.dtb \
	zynq-afx-qspi.dtb \
	zynq-cse-nand.dtb \
	zynq-cse-nor.dtb \
	zynq-cse-qspi.dtb \
	zynq-picozed.dtb \
	zynq-zc770-xm010.dtb \
	zynq-zc770-xm011.dtb \
	zynq-zc770-xm012.dtb \
	zynq-zc770-xm013.dtb
dtb-$(CONFIG_ARCH_ZYNQMP) += \
	zynqmp-ep108.dtb			\
	zynqmp-zcu102.dtb			\
	zynqmp-zcu102-revB.dtb			\
	zynqmp-zc1751-xm015-dc1.dtb		\
	zynqmp-zc1751-xm016-dc2.dtb		\
<<<<<<< HEAD
	zynqmp-zc1751-xm019-dc5.dtb		\
	zynqmp-mini-qspi.dtb			\
	zynqmp-mini-nand.dtb
=======
	zynqmp-zc1751-xm019-dc5.dtb
>>>>>>> aeaec0e6
dtb-$(CONFIG_AM33XX) += am335x-boneblack.dtb am335x-evm.dtb
dtb-$(CONFIG_AM43XX) += am437x-gp-evm.dtb am437x-sk-evm.dtb
dtb-$(CONFIG_THUNDERX) += thunderx-88xx.dtb

dtb-$(CONFIG_ARCH_SOCFPGA) +=				\
	socfpga_arria5_socdk.dtb			\
	socfpga_cyclone5_mcvevk.dtb			\
	socfpga_cyclone5_socdk.dtb			\
	socfpga_cyclone5_de0_nano_soc.dtb			\
	socfpga_cyclone5_sockit.dtb			\
	socfpga_cyclone5_socrates.dtb			\
	socfpga_cyclone5_sr1500.dtb

dtb-$(CONFIG_TARGET_DRA7XX_EVM) += dra72-evm.dtb dra7-evm.dtb
dtb-$(CONFIG_TARGET_BEAGLE_X15) += am57xx-beagle-x15.dtb
dtb-$(CONFIG_TARGET_STV0991) += stv0991.dtb

dtb-$(CONFIG_LS102XA) += ls1021a-qds-duart.dtb \
	ls1021a-qds-lpuart.dtb \
	ls1021a-twr-duart.dtb ls1021a-twr-lpuart.dtb
dtb-$(CONFIG_FSL_LSCH3) += fsl-ls2080a-qds.dtb \
	fsl-ls2080a-rdb.dtb
dtb-$(CONFIG_FSL_LSCH2) += fsl-ls1043a-qds-duart.dtb \
	fsl-ls1043a-qds-lpuart.dtb \
	fsl-ls1043a-rdb.dtb

dtb-$(CONFIG_ARCH_SNAPDRAGON) += dragonboard410c.dtb

dtb-$(CONFIG_MACH_SUN4I) += \
	sun4i-a10-a1000.dtb \
	sun4i-a10-ba10-tvbox.dtb \
	sun4i-a10-chuwi-v7-cw0825.dtb \
	sun4i-a10-cubieboard.dtb \
	sun4i-a10-dserve-dsrv9703c.dtb \
	sun4i-a10-gemei-g9.dtb \
	sun4i-a10-hackberry.dtb \
	sun4i-a10-hyundai-a7hd.dtb \
	sun4i-a10-inet1.dtb \
	sun4i-a10-inet-3f.dtb \
	sun4i-a10-inet-3w.dtb \
	sun4i-a10-inet97fv2.dtb \
	sun4i-a10-inet9f-rev03.dtb \
	sun4i-a10-itead-iteaduino-plus.dtb \
	sun4i-a10-jesurun-q5.dtb \
	sun4i-a10-marsboard.dtb \
	sun4i-a10-mini-xplus.dtb \
	sun4i-a10-mk802.dtb \
	sun4i-a10-mk802ii.dtb \
	sun4i-a10-olinuxino-lime.dtb \
	sun4i-a10-pcduino.dtb \
	sun4i-a10-pcduino2.dtb \
	sun4i-a10-pov-protab2-ips9.dtb
dtb-$(CONFIG_MACH_SUN5I) += \
	sun5i-a10s-auxtek-t003.dtb \
	sun5i-a10s-auxtek-t004.dtb \
	sun5i-a10s-mk802.dtb \
	sun5i-a10s-olinuxino-micro.dtb \
	sun5i-a10s-r7-tv-dongle.dtb \
	sun5i-a10s-wobo-i5.dtb \
	sun5i-a13-ampe-a76.dtb \
	sun5i-a13-difrnce-dit4350.dtb \
	sun5i-a13-empire-electronix-d709.dtb \
	sun5i-a13-hsg-h702.dtb \
	sun5i-a13-inet-86vs.dtb \
	sun5i-a13-inet-98v-rev2.dtb \
	sun5i-a13-olinuxino.dtb \
	sun5i-a13-olinuxino-micro.dtb \
	sun5i-a13-q8-tablet.dtb \
	sun5i-a13-utoo-p66.dtb \
	sun5i-r8-chip.dtb
dtb-$(CONFIG_MACH_SUN6I) += \
	sun6i-a31-app4-evb1.dtb \
	sun6i-a31-colombus.dtb \
	sun6i-a31-hummingbird.dtb \
	sun6i-a31-i7.dtb \
	sun6i-a31-m9.dtb \
	sun6i-a31-mele-a1000g-quad.dtb \
	sun6i-a31-mixtile-loftq.dtb \
	sun6i-a31s-colorfly-e708-q1.dtb \
	sun6i-a31s-cs908.dtb \
	sun6i-a31s-primo81.dtb \
	sun6i-a31s-sina31s.dtb \
	sun6i-a31s-sinovoip-bpi-m2.dtb \
	sun6i-a31s-yones-toptech-bs1078-v2.dtb
dtb-$(CONFIG_MACH_SUN7I) += \
	sun7i-a20-ainol-aw1.dtb \
	sun7i-a20-bananapi.dtb \
	sun7i-a20-bananapro.dtb \
	sun7i-a20-cubieboard2.dtb \
	sun7i-a20-cubietruck.dtb \
	sun7i-a20-hummingbird.dtb \
	sun7i-a20-i12-tvbox.dtb \
	sun7i-a20-icnova-swac.dtb \
	sun7i-a20-itead-ibox.dtb \
	sun7i-a20-lamobo-r1.dtb \
	sun7i-a20-m3.dtb \
	sun7i-a20-m5.dtb \
	sun7i-a20-mk808c.dtb \
	sun7i-a20-olimex-som-evb.dtb \
	sun7i-a20-olinuxino-lime.dtb \
	sun7i-a20-olinuxino-lime2.dtb \
	sun7i-a20-olinuxino-micro.dtb \
	sun7i-a20-orangepi.dtb \
	sun7i-a20-orangepi-mini.dtb \
	sun7i-a20-pcduino3.dtb \
	sun7i-a20-pcduino3-nano.dtb \
	sun7i-a20-primo73.dtb \
	sun7i-a20-wexler-tab7200.dtb \
	sun7i-a20-wits-pro-a20-dkt.dtb \
	sun7i-a20-yones-toptech-bd1078.dtb
dtb-$(CONFIG_MACH_SUN8I_A23) += \
	sun8i-a23-evb.dtb \
	sun8i-a23-gt90h-v4.dtb \
	sun8i-a23-polaroid-mid2809pxe04.dtb \
	sun8i-a23-q8-tablet.dtb
dtb-$(CONFIG_MACH_SUN8I_A33) += \
	sun8i-a33-ga10h-v1.1.dtb \
	sun8i-a33-q8-tablet.dtb \
	sun8i-a33-sinlinx-sina33.dtb
dtb-$(CONFIG_MACH_SUN8I_A83T) += \
	sun8i-a83t-allwinner-h8homlet-v2.dtb \
	sun8i-a83t-cubietruck-plus.dtb \
	sun8i-a83t-sinovoip-bpi-m3.dtb
dtb-$(CONFIG_MACH_SUN8I_H3) += \
	sun8i-h3-orangepi-2.dtb \
	sun8i-h3-orangepi-one.dtb \
	sun8i-h3-orangepi-pc.dtb \
	sun8i-h3-orangepi-plus.dtb
dtb-$(CONFIG_MACH_SUN50I) += \
	pine64_plus.dtb
dtb-$(CONFIG_MACH_SUN9I) += \
	sun9i-a80-optimus.dtb \
	sun9i-a80-cubieboard4.dtb

dtb-$(CONFIG_VF610) += vf500-colibri.dtb \
	vf610-colibri.dtb \
	vf610-twr.dtb \
	pcm052.dtb

dtb-$(CONFIG_SOC_KEYSTONE) += k2hk-evm.dtb \
	k2l-evm.dtb \
	k2e-evm.dtb \
	k2g-evm.dtb

targets += $(dtb-y)

# Add any required device tree compiler flags here
DTC_FLAGS +=

PHONY += dtbs
dtbs: $(addprefix $(obj)/, $(dtb-y))
	@:

clean-files := *.dtb<|MERGE_RESOLUTION|>--- conflicted
+++ resolved
@@ -95,13 +95,9 @@
 	zynqmp-zcu102-revB.dtb			\
 	zynqmp-zc1751-xm015-dc1.dtb		\
 	zynqmp-zc1751-xm016-dc2.dtb		\
-<<<<<<< HEAD
 	zynqmp-zc1751-xm019-dc5.dtb		\
 	zynqmp-mini-qspi.dtb			\
 	zynqmp-mini-nand.dtb
-=======
-	zynqmp-zc1751-xm019-dc5.dtb
->>>>>>> aeaec0e6
 dtb-$(CONFIG_AM33XX) += am335x-boneblack.dtb am335x-evm.dtb
 dtb-$(CONFIG_AM43XX) += am437x-gp-evm.dtb am437x-sk-evm.dtb
 dtb-$(CONFIG_THUNDERX) += thunderx-88xx.dtb
