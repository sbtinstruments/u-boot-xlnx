// SPDX-License-Identifier: GPL-2.0+
/*
 * dts file for Xilinx ZynqMP zc1751-xm015-dc1
 *
 * (C) Copyright 2015 - 2020, Xilinx, Inc.
 *
 * Michal Simek <michal.simek@xilinx.com>
 */

/dts-v1/;

#include "zynqmp.dtsi"
#include "zynqmp-clk-ccf.dtsi"
#include <dt-bindings/phy/phy.h>
#include <dt-bindings/gpio/gpio.h>
#include <dt-bindings/pinctrl/pinctrl-zynqmp.h>

/ {
	model = "ZynqMP zc1751-xm015-dc1 RevA";
	compatible = "xlnx,zynqmp-zc1751", "xlnx,zynqmp";

	aliases {
		ethernet0 = &gem3;
		gpio0 = &gpio;
		i2c0 = &i2c1;
		mmc0 = &sdhci0;
		mmc1 = &sdhci1;
		rtc0 = &rtc;
		serial0 = &uart0;
		spi0 = &qspi;
		usb0 = &usb0;
	};

	chosen {
		bootargs = "earlycon";
		stdout-path = "serial0:115200n8";
	};

	memory@0 {
		device_type = "memory";
		reg = <0x0 0x0 0x0 0x80000000>, <0x8 0x00000000 0x0 0x80000000>;
	};
};

&fpd_dma_chan1 {
	status = "okay";
};

&fpd_dma_chan2 {
	status = "okay";
};

&fpd_dma_chan3 {
	status = "okay";
};

&fpd_dma_chan4 {
	status = "okay";
};

&fpd_dma_chan5 {
	status = "okay";
};

&fpd_dma_chan6 {
	status = "okay";
};

&fpd_dma_chan7 {
	status = "okay";
};

&fpd_dma_chan8 {
	status = "okay";
};

&gem3 {
	status = "okay";
	phy-handle = <&phy0>;
	phy-mode = "rgmii-id";
	pinctrl-names = "default";
	pinctrl-0 = <&pinctrl_gem3_default>;
	phy0: ethernet-phy@0 {
		reg = <0>;
	};
};

&gpio {
	status = "okay";
	pinctrl-names = "default";
	pinctrl-0 = <&pinctrl_gpio_default>;
};

&gpu {
	status = "okay";
};

&i2c1 {
	status = "okay";
	clock-frequency = <400000>;
	pinctrl-names = "default", "gpio";
	pinctrl-0 = <&pinctrl_i2c1_default>;
	pinctrl-1 = <&pinctrl_i2c1_gpio>;
	scl-gpios = <&gpio 36 GPIO_ACTIVE_HIGH>;
	sda-gpios = <&gpio 37 GPIO_ACTIVE_HIGH>;

	eeprom: eeprom@55 {
		compatible = "atmel,24c64"; /* 24AA64 */
		reg = <0x55>;
	};
};

&pinctrl0 {
	status = "okay";
	pinctrl_i2c1_default: i2c1-default {
		mux {
			groups = "i2c1_9_grp";
			function = "i2c1";
		};

		conf {
			groups = "i2c1_9_grp";
			bias-pull-up;
			slew-rate = <SLEW_RATE_SLOW>;
			io-standard = <IO_STANDARD_LVCMOS18>;
		};
	};

	pinctrl_i2c1_gpio: i2c1-gpio {
		mux {
			groups = "gpio0_36_grp", "gpio0_37_grp";
			function = "gpio0";
		};

		conf {
			groups = "gpio0_36_grp", "gpio0_37_grp";
			slew-rate = <SLEW_RATE_SLOW>;
			io-standard = <IO_STANDARD_LVCMOS18>;
		};
	};

	pinctrl_uart0_default: uart0-default {
		mux {
			groups = "uart0_8_grp";
			function = "uart0";
		};

		conf {
			groups = "uart0_8_grp";
			slew-rate = <SLEW_RATE_SLOW>;
			io-standard = <IO_STANDARD_LVCMOS18>;
		};

		conf-rx {
			pins = "MIO34";
			bias-high-impedance;
		};

		conf-tx {
			pins = "MIO35";
			bias-disable;
		};
	};

	pinctrl_usb0_default: usb0-default {
		mux {
			groups = "usb0_0_grp";
			function = "usb0";
		};

		conf {
			groups = "usb0_0_grp";
			slew-rate = <SLEW_RATE_SLOW>;
			io-standard = <IO_STANDARD_LVCMOS18>;
		};

		conf-rx {
			pins = "MIO52", "MIO53", "MIO55";
			bias-high-impedance;
		};

		conf-tx {
			pins = "MIO54", "MIO56", "MIO57", "MIO58", "MIO59",
			       "MIO60", "MIO61", "MIO62", "MIO63";
			bias-disable;
		};
	};

	pinctrl_gem3_default: gem3-default {
		mux {
			function = "ethernet3";
			groups = "ethernet3_0_grp";
		};

		conf {
			groups = "ethernet3_0_grp";
			slew-rate = <SLEW_RATE_SLOW>;
			io-standard = <IO_STANDARD_LVCMOS18>;
		};

		conf-rx {
			pins = "MIO70", "MIO71", "MIO72", "MIO73", "MIO74",
									"MIO75";
			bias-high-impedance;
			low-power-disable;
		};

		conf-tx {
			pins = "MIO64", "MIO65", "MIO66", "MIO67", "MIO68",
									"MIO69";
			bias-disable;
			low-power-enable;
		};

		mux-mdio {
			function = "mdio3";
			groups = "mdio3_0_grp";
		};

		conf-mdio {
			groups = "mdio3_0_grp";
			slew-rate = <SLEW_RATE_SLOW>;
			io-standard = <IO_STANDARD_LVCMOS18>;
			bias-disable;
		};
	};

	pinctrl_sdhci0_default: sdhci0-default {
		mux {
			groups = "sdio0_0_grp";
			function = "sdio0";
		};

		conf {
			groups = "sdio0_0_grp";
			slew-rate = <SLEW_RATE_SLOW>;
			io-standard = <IO_STANDARD_LVCMOS18>;
			bias-disable;
		};

		mux-cd {
			groups = "sdio0_cd_0_grp";
			function = "sdio0_cd";
		};

		conf-cd {
			groups = "sdio0_cd_0_grp";
			bias-high-impedance;
			bias-pull-up;
			slew-rate = <SLEW_RATE_SLOW>;
			io-standard = <IO_STANDARD_LVCMOS18>;
		};

		mux-wp {
			groups = "sdio0_wp_0_grp";
			function = "sdio0_wp";
		};

		conf-wp {
			groups = "sdio0_wp_0_grp";
			bias-high-impedance;
			bias-pull-up;
			slew-rate = <SLEW_RATE_SLOW>;
			io-standard = <IO_STANDARD_LVCMOS18>;
		};
	};

	pinctrl_sdhci1_default: sdhci1-default {
		mux {
			groups = "sdio1_0_grp";
			function = "sdio1";
		};

		conf {
			groups = "sdio1_0_grp";
			slew-rate = <SLEW_RATE_SLOW>;
			io-standard = <IO_STANDARD_LVCMOS18>;
			bias-disable;
		};

		mux-cd {
			groups = "sdio1_cd_0_grp";
			function = "sdio1_cd";
		};

		conf-cd {
			groups = "sdio1_cd_0_grp";
			bias-high-impedance;
			bias-pull-up;
			slew-rate = <SLEW_RATE_SLOW>;
			io-standard = <IO_STANDARD_LVCMOS18>;
		};

		mux-wp {
			groups = "sdio1_wp_0_grp";
			function = "sdio1_wp";
		};

		conf-wp {
			groups = "sdio1_wp_0_grp";
			bias-high-impedance;
			bias-pull-up;
			slew-rate = <SLEW_RATE_SLOW>;
			io-standard = <IO_STANDARD_LVCMOS18>;
		};
	};

	pinctrl_gpio_default: gpio-default {
		mux {
			function = "gpio0";
			groups = "gpio0_38_grp";
		};

		conf {
			groups = "gpio0_38_grp";
			bias-disable;
			slew-rate = <SLEW_RATE_SLOW>;
			io-standard = <IO_STANDARD_LVCMOS18>;
		};
	};
};

&qspi {
	status = "okay";
	flash@0 {
		compatible = "m25p80", "jedec,spi-nor"; /* Micron MT25QU512ABB8ESF */
		#address-cells = <1>;
		#size-cells = <1>;
		reg = <0x0>;
		spi-tx-bus-width = <1>;
		spi-rx-bus-width = <4>;
		spi-max-frequency = <108000000>; /* Based on DC1 spec */
		partition@0 { /* for testing purpose */
			label = "qspi-fsbl-uboot";
			reg = <0x0 0x100000>;
		};
		partition@100000 { /* for testing purpose */
			label = "qspi-linux";
			reg = <0x100000 0x500000>;
		};
		partition@600000 { /* for testing purpose */
			label = "qspi-device-tree";
			reg = <0x600000 0x20000>;
		};
		partition@620000 { /* for testing purpose */
			label = "qspi-rootfs";
			reg = <0x620000 0x5E0000>;
		};
	};
};

&rtc {
	status = "okay";
};

&sata {
	status = "okay";
	/* SATA phy OOB timing settings */
	ceva,p0-cominit-params = /bits/ 8 <0x1B 0x4D 0x18 0x28>;
	ceva,p0-comwake-params = /bits/ 8 <0x06 0x19 0x08 0x0E>;
	ceva,p0-burst-params = /bits/ 8 <0x13 0x08 0x4A 0x06>;
	ceva,p0-retry-params = /bits/ 16 <0x96A4 0x3FFC>;
	ceva,p1-cominit-params = /bits/ 8 <0x1B 0x4D 0x18 0x28>;
	ceva,p1-comwake-params = /bits/ 8 <0x06 0x19 0x08 0x0E>;
	ceva,p1-burst-params = /bits/ 8 <0x13 0x08 0x4A 0x06>;
	ceva,p1-retry-params = /bits/ 16 <0x96A4 0x3FFC>;
	phy-names = "sata-phy";
	phys = <&lane3 PHY_TYPE_SATA 1 3 150000000>;
};

/* eMMC */
&sdhci0 {
	status = "okay";
	pinctrl-names = "default";
	pinctrl-0 = <&pinctrl_sdhci0_default>;
	bus-width = <8>;
	xlnx,mio-bank = <0>;
};

/* SD1 with level shifter */
&sdhci1 {
	status = "okay";
<<<<<<< HEAD
	pinctrl-names = "default";
	pinctrl-0 = <&pinctrl_sdhci1_default>;
=======
>>>>>>> e93ed120
	/*
	 * This property should be removed for supporting UHS mode
	 */
	no-1-8-v;
<<<<<<< HEAD
=======
	pinctrl-names = "default";
	pinctrl-0 = <&pinctrl_sdhci1_default>;
>>>>>>> e93ed120
	xlnx,mio-bank = <1>;
};

&serdes {
	status = "okay";
};

&uart0 {
	status = "okay";
	pinctrl-names = "default";
	pinctrl-0 = <&pinctrl_uart0_default>;
};

/* ULPI SMSC USB3320 */
&usb0 {
	status = "okay";
	pinctrl-names = "default";
	pinctrl-0 = <&pinctrl_usb0_default>;
};

&dwc3_0 {
	status = "okay";
	dr_mode = "host";
	snps,usb3_lpm_capable;
	phy-names = "usb3-phy";
	phys = <&lane2 PHY_TYPE_USB3 0 2 26000000>;
};

&zynqmp_dpsub {
	status = "okay";
	phy-names = "dp-phy0", "dp-phy1";
	phys = <&lane1 PHY_TYPE_DP 0 0 27000000>,
	       <&lane0 PHY_TYPE_DP 1 1 27000000>;
};

&zynqmp_dp_snd_pcm0 {
	status = "okay";
};

&zynqmp_dp_snd_pcm1 {
	status = "okay";
};

&zynqmp_dp_snd_card0 {
	status = "okay";
};

&zynqmp_dp_snd_codec0 {
	status = "okay";
};

&xlnx_dpdma {
	status = "okay";
};<|MERGE_RESOLUTION|>--- conflicted
+++ resolved
@@ -380,20 +380,12 @@
 /* SD1 with level shifter */
 &sdhci1 {
 	status = "okay";
-<<<<<<< HEAD
-	pinctrl-names = "default";
-	pinctrl-0 = <&pinctrl_sdhci1_default>;
-=======
->>>>>>> e93ed120
 	/*
 	 * This property should be removed for supporting UHS mode
 	 */
 	no-1-8-v;
-<<<<<<< HEAD
-=======
 	pinctrl-names = "default";
 	pinctrl-0 = <&pinctrl_sdhci1_default>;
->>>>>>> e93ed120
 	xlnx,mio-bank = <1>;
 };
 
