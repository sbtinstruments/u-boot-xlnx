--- conflicted
+++ resolved
@@ -19,12 +19,9 @@
 #define ZYNQ_I2C_BASEADDR1		0xE0005000
 #define ZYNQ_SPI_BASEADDR0		0xE0006000
 #define ZYNQ_SPI_BASEADDR1		0xE0007000
-<<<<<<< HEAD
 #define ZYNQ_QSPI_BASEADDR		0xE000D000
 #define ZYNQ_SMC_BASEADDR		0xE000E000
 #define ZYNQ_NAND_BASEADDR		0xE1000000
-=======
->>>>>>> 183acb70
 #define ZYNQ_DDRC_BASEADDR		0xF8006000
 
 /* Reflect slcr offsets */
