/*
 * Copyright (c) 2013 Xilinx Inc.
 *
 * SPDX-License-Identifier:	GPL-2.0+
 */

#include <common.h>
#include <asm/io.h>
#include <malloc.h>
#include <asm/arch/hardware.h>
#include <asm/arch/sys_proto.h>
#include <asm/arch/clk.h>

#define SLCR_LOCK_MAGIC		0x767B
#define SLCR_UNLOCK_MAGIC	0xDF0D

<<<<<<< HEAD
#define SLCR_QSPI_ENABLE		0x02
#define SLCR_QSPI_ENABLE_MASK		0x03
=======
>>>>>>> a705ebc8
#define SLCR_NAND_L2_SEL		0x10
#define SLCR_NAND_L2_SEL_MASK		0x1F

#define SLCR_USB_L1_SEL			0x04

#define SLCR_IDCODE_MASK	0x1F000
#define SLCR_IDCODE_SHIFT	12

/*
 * zynq_slcr_mio_get_status - Get the status of MIO peripheral.
 *
 * @peri_name: Name of the peripheral for checking MIO status
 * @get_pins: Pointer to array of get pin for this peripheral
 * @num_pins: Number of pins for this peripheral
 * @mask: Mask value
 * @check_val: Required check value to get the status of  periph
 */
struct zynq_slcr_mio_get_status {
	const char *peri_name;
	const int *get_pins;
	int num_pins;
	u32 mask;
	u32 check_val;
};

<<<<<<< HEAD
static const int qspi0_pins[] = {
	1, 2, 3, 4, 5, 6
};

static const int qspi1_cs_pin[] = {
	0
};

static const int qspi1_pins[] = {
	9, 10, 11, 12, 13
};

static const int qspi0_dio_pins[] = {
	1, 2, 3, 6
};

static const int qspi1_cs_dio_pin[] = {
	0
};

static const int qspi1_dio_pins[] = {
	9, 10, 11
};


=======
>>>>>>> a705ebc8
static const int nand8_pins[] = {
	0, 2, 3, 4, 5, 6, 7, 8, 9, 10, 11, 12, 13
};

static const int nand16_pins[] = {
	16, 17, 18, 19, 20, 21, 22, 23
};

static const int usb0_pins[] = {
	28, 29, 30, 31, 32, 33, 34, 35, 36, 37, 38, 39
};

static const int usb1_pins[] = {
	40, 41, 42, 43, 44, 45, 46, 47, 48, 49, 50, 51
};

static const struct zynq_slcr_mio_get_status mio_periphs[] = {
	{
<<<<<<< HEAD
		"qspi0",
		qspi0_pins,
		ARRAY_SIZE(qspi0_pins),
		SLCR_QSPI_ENABLE_MASK,
		SLCR_QSPI_ENABLE,
	},
	{
		"qspi1_cs",
		qspi1_cs_pin,
		ARRAY_SIZE(qspi1_cs_pin),
		SLCR_QSPI_ENABLE_MASK,
		SLCR_QSPI_ENABLE,
	},
	{
		"qspi1",
		qspi1_pins,
		ARRAY_SIZE(qspi1_pins),
		SLCR_QSPI_ENABLE_MASK,
		SLCR_QSPI_ENABLE,
	},
	{
		"qspi0_dio",
		qspi0_dio_pins,
		ARRAY_SIZE(qspi0_dio_pins),
		SLCR_QSPI_ENABLE_MASK,
		SLCR_QSPI_ENABLE,
	},
	{
		"qspi1_cs_dio",
		qspi1_cs_dio_pin,
		ARRAY_SIZE(qspi1_cs_dio_pin),
		SLCR_QSPI_ENABLE_MASK,
		SLCR_QSPI_ENABLE,
	},
	{
		"qspi1_dio",
		qspi1_dio_pins,
		ARRAY_SIZE(qspi1_dio_pins),
		SLCR_QSPI_ENABLE_MASK,
		SLCR_QSPI_ENABLE,
	},
	{
=======
>>>>>>> a705ebc8
		"nand8",
		nand8_pins,
		ARRAY_SIZE(nand8_pins),
		SLCR_NAND_L2_SEL_MASK,
		SLCR_NAND_L2_SEL,
	},
	{
		"nand16",
		nand16_pins,
		ARRAY_SIZE(nand16_pins),
		SLCR_NAND_L2_SEL_MASK,
		SLCR_NAND_L2_SEL,
	},
	{
		"usb0",
		usb0_pins,
		ARRAY_SIZE(usb0_pins),
		SLCR_USB_L1_SEL,
		SLCR_USB_L1_SEL,
	},
	{
		"usb1",
		usb1_pins,
		ARRAY_SIZE(usb1_pins),
		SLCR_USB_L1_SEL,
		SLCR_USB_L1_SEL,
	},
};

static int slcr_lock = 1; /* 1 means locked, 0 means unlocked */

void zynq_slcr_lock(void)
{
	if (!slcr_lock) {
		writel(SLCR_LOCK_MAGIC, &slcr_base->slcr_lock);
		slcr_lock = 1;
	}
}

void zynq_slcr_unlock(void)
{
	if (slcr_lock) {
		writel(SLCR_UNLOCK_MAGIC, &slcr_base->slcr_unlock);
		slcr_lock = 0;
	}
}

/* Reset the entire system */
void zynq_slcr_cpu_reset(void)
{
	/*
	 * Unlock the SLCR then reset the system.
	 * Note that this seems to require raw i/o
	 * functions or there's a lockup?
	 */
	zynq_slcr_unlock();

	/*
	 * Clear 0x0F000000 bits of reboot status register to workaround
	 * the FSBL not loading the bitstream after soft-reboot
	 * This is a temporary solution until we know more.
	 */
	clrbits_le32(&slcr_base->reboot_status, 0xF000000);

	writel(1, &slcr_base->pss_rst_ctrl);
}

/* Setup clk for network */
void zynq_slcr_gem_clk_setup(u32 gem_id, unsigned long clk_rate)
{
	int ret;

	zynq_slcr_unlock();

	if (gem_id > 1) {
		printf("Non existing GEM id %d\n", gem_id);
		goto out;
	}

	ret = zynq_clk_set_rate(gem0_clk + gem_id, clk_rate);
	if (ret)
		goto out;

	if (gem_id) {
		/* Configure GEM_RCLK_CTRL */
		writel(1, &slcr_base->gem1_rclk_ctrl);
	} else {
		/* Configure GEM_RCLK_CTRL */
		writel(1, &slcr_base->gem0_rclk_ctrl);
	}
	udelay(100000);
out:
	zynq_slcr_lock();
}

void zynq_slcr_devcfg_disable(void)
{
	u32 reg_val;

	zynq_slcr_unlock();

	/* Disable AXI interface by asserting FPGA resets */
	writel(0xF, &slcr_base->fpga_rst_ctrl);

	/* Disable Level shifters before setting PS-PL */
	reg_val = readl(&slcr_base->lvl_shftr_en);
	reg_val &= ~0xF;
	writel(reg_val, &slcr_base->lvl_shftr_en);

	/* Set Level Shifters DT618760 */
	writel(0xA, &slcr_base->lvl_shftr_en);

	zynq_slcr_lock();
}

void zynq_slcr_devcfg_enable(void)
{
	zynq_slcr_unlock();

	/* Set Level Shifters DT618760 */
	writel(0xF, &slcr_base->lvl_shftr_en);

	/* Enable AXI interface by de-asserting FPGA resets */
	writel(0x0, &slcr_base->fpga_rst_ctrl);

	zynq_slcr_lock();
}

u32 zynq_slcr_get_boot_mode(void)
{
	/* Get the bootmode register value */
	return readl(&slcr_base->boot_mode);
}

u32 zynq_slcr_get_idcode(void)
{
	return (readl(&slcr_base->pss_idcode) & SLCR_IDCODE_MASK) >>
							SLCR_IDCODE_SHIFT;
}

/*
 * zynq_slcr_get_mio_pin_status - Get the MIO pin status of peripheral.
 *
 * @periph: Name of the peripheral
 *
 * Returns count to indicate the number of pins configured for the
 * given @periph.
 */
int zynq_slcr_get_mio_pin_status(const char *periph)
{
	const struct zynq_slcr_mio_get_status *mio_ptr;
	int val, i, j;
	int mio = 0;

	for (i = 0; i < ARRAY_SIZE(mio_periphs); i++) {
		if (strcmp(periph, mio_periphs[i].peri_name) == 0) {
			mio_ptr = &mio_periphs[i];
			for (j = 0; j < mio_ptr->num_pins; j++) {
				val = readl(&slcr_base->mio_pin
						[mio_ptr->get_pins[j]]);
				if ((val & mio_ptr->mask) == mio_ptr->check_val)
					mio++;
			}
			break;
		}
	}

	return mio;
}<|MERGE_RESOLUTION|>--- conflicted
+++ resolved
@@ -14,11 +14,8 @@
 #define SLCR_LOCK_MAGIC		0x767B
 #define SLCR_UNLOCK_MAGIC	0xDF0D
 
-<<<<<<< HEAD
 #define SLCR_QSPI_ENABLE		0x02
 #define SLCR_QSPI_ENABLE_MASK		0x03
-=======
->>>>>>> a705ebc8
 #define SLCR_NAND_L2_SEL		0x10
 #define SLCR_NAND_L2_SEL_MASK		0x1F
 
@@ -44,7 +41,6 @@
 	u32 check_val;
 };
 
-<<<<<<< HEAD
 static const int qspi0_pins[] = {
 	1, 2, 3, 4, 5, 6
 };
@@ -69,9 +65,6 @@
 	9, 10, 11
 };
 
-
-=======
->>>>>>> a705ebc8
 static const int nand8_pins[] = {
 	0, 2, 3, 4, 5, 6, 7, 8, 9, 10, 11, 12, 13
 };
@@ -90,7 +83,6 @@
 
 static const struct zynq_slcr_mio_get_status mio_periphs[] = {
 	{
-<<<<<<< HEAD
 		"qspi0",
 		qspi0_pins,
 		ARRAY_SIZE(qspi0_pins),
@@ -133,8 +125,6 @@
 		SLCR_QSPI_ENABLE,
 	},
 	{
-=======
->>>>>>> a705ebc8
 		"nand8",
 		nand8_pins,
 		ARRAY_SIZE(nand8_pins),
