/* $Id: xversion.h,v 1.1 2006/12/13 14:23:41 imanuilov Exp $ */
/******************************************************************************
*
*       XILINX IS PROVIDING THIS DESIGN, CODE, OR INFORMATION "AS IS"
*       AS A COURTESY TO YOU, SOLELY FOR USE IN DEVELOPING PROGRAMS AND
*       SOLUTIONS FOR XILINX DEVICES.  BY PROVIDING THIS DESIGN, CODE,
*       OR INFORMATION AS ONE POSSIBLE IMPLEMENTATION OF THIS FEATURE,
*       APPLICATION OR STANDARD, XILINX IS MAKING NO REPRESENTATION
*       THAT THIS IMPLEMENTATION IS FREE FROM ANY CLAIMS OF INFRINGEMENT,
*       AND YOU ARE RESPONSIBLE FOR OBTAINING ANY RIGHTS YOU MAY REQUIRE
*       FOR YOUR IMPLEMENTATION.  XILINX EXPRESSLY DISCLAIMS ANY
*       WARRANTY WHATSOEVER WITH RESPECT TO THE ADEQUACY OF THE
*       IMPLEMENTATION, INCLUDING BUT NOT LIMITED TO ANY WARRANTIES OR
*       REPRESENTATIONS THAT THIS IMPLEMENTATION IS FREE FROM CLAIMS OF
*       INFRINGEMENT, IMPLIED WARRANTIES OF MERCHANTABILITY AND FITNESS
*       FOR A PARTICULAR PURPOSE.
*
<<<<<<< HEAD
*       (c) Copyright 2002 Xilinx Inc.
*       All rights reserved.
=======
*       (c) Copyright 2009 Xilinx Inc.
*       All rights reserved.
* This program is free software; you can redistribute it and/or modify it 
* under the terms of the GNU General Public License as published by the 
* Free Software Foundation; either version 2 of the License, or (at your 
* option) any later version. 
*
* You should have received a copy of the GNU General Public License 
* along with this program; if not, write to the Free Software 
* Foundation, Inc., 51 Franklin St, Fifth Floor, Boston, MA  02110-1301  USA
>>>>>>> d8d2908e
*
******************************************************************************/
/*****************************************************************************/
/**
* @file xversion.h
*
* This file contains the interface for the XVersion component. This
* component represents a version ID.  It is encapsulated within a component
* so that it's type and implementation can change without affecting users of
* it.
*
* The version is formatted as X.YYZ where X = 0 - 9, Y = 00 - 99, Z = a - z
* X is the major revision, YY is the minor revision, and Z is the
* compatability revision.
*
* Packed versions are also utilized for the configuration ROM such that
* memory is minimized. A packed version consumes only 16 bits and is
* formatted as follows.
*
* <pre>
* Revision                  Range       Bit Positions
*
* Major Revision            0 - 9       Bits 15 - 12
* Minor Revision            0 - 99      Bits 11 - 5
* Compatability Revision    a - z       Bits 4 - 0
*
* MODIFICATION HISTORY:
*
* Ver   Who    Date   Changes
* ----- ---- -------- -------------------------------------------------------
* 1.00a xd   11/03/04 Improved support for doxygen.
* </pre>
*
******************************************************************************/

#ifndef XVERSION_H		/* prevent circular inclusions */
#define XVERSION_H		/* by using protection macros */

#ifdef __cplusplus
extern "C" {
#endif

/***************************** Include Files *********************************/

#include "xbasic_types.h"
#include "xstatus.h"

/************************** Constant Definitions *****************************/


/**************************** Type Definitions *******************************/

/* the following data type is used to hold a null terminated version string
 * consisting of the following format, "X.YYX"
 */
typedef s8 XVersion[6];

/***************** Macros (Inline Functions) Definitions *********************/


/************************** Function Prototypes ******************************/

void XVersion_UnPack(XVersion * InstancePtr, u16 PackedVersion);

int XVersion_Pack(XVersion * InstancePtr, u16 *PackedVersion);

u32 XVersion_IsEqual(XVersion * InstancePtr, XVersion * VersionPtr);

void XVersion_ToString(XVersion * InstancePtr, s8 *StringPtr);

int XVersion_FromString(XVersion * InstancePtr, s8 *StringPtr);

void XVersion_Copy(XVersion * InstancePtr, XVersion * VersionPtr);

#ifdef __cplusplus
}
#endif

#endif /* end of protection macro */<|MERGE_RESOLUTION|>--- conflicted
+++ resolved
@@ -15,11 +15,7 @@
 *       INFRINGEMENT, IMPLIED WARRANTIES OF MERCHANTABILITY AND FITNESS
 *       FOR A PARTICULAR PURPOSE.
 *
-<<<<<<< HEAD
-*       (c) Copyright 2002 Xilinx Inc.
-*       All rights reserved.
-=======
-*       (c) Copyright 2009 Xilinx Inc.
+*       (c) Copyright 2002-2009 Xilinx Inc.
 *       All rights reserved.
 * This program is free software; you can redistribute it and/or modify it 
 * under the terms of the GNU General Public License as published by the 
@@ -29,7 +25,6 @@
 * You should have received a copy of the GNU General Public License 
 * along with this program; if not, write to the Free Software 
 * Foundation, Inc., 51 Franklin St, Fifth Floor, Boston, MA  02110-1301  USA
->>>>>>> d8d2908e
 *
 ******************************************************************************/
 /*****************************************************************************/
