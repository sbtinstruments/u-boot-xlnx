--- conflicted
+++ resolved
@@ -633,13 +633,8 @@
 struct Image_header {
 	uint32_t	code0;		/* Executable code */
 	uint32_t	code1;		/* Executable code */
-<<<<<<< HEAD
-	uint64_t	text_offset;	/* Image load offset */
-	uint64_t	res0;		/* reserved */
-=======
 	uint64_t	text_offset;	/* Image load offset, LE */
 	uint64_t	image_size;	/* Effective Image size, LE */
->>>>>>> c43fd23c
 	uint64_t	res1;		/* reserved */
 	uint64_t	res2;		/* reserved */
 	uint64_t	res3;		/* reserved */
@@ -649,11 +644,6 @@
 };
 
 #define LINUX_ARM64_IMAGE_MAGIC	0x644d5241
-<<<<<<< HEAD
-/* XXX: Hack 16MB image size for now */
-#define HACK_ARM64_IMAGE_SIZE	(16 << 20)
-=======
->>>>>>> c43fd23c
 
 static int booti_setup(bootm_headers_t *images)
 {
@@ -662,12 +652,6 @@
 
 	ih = (struct Image_header *)map_sysmem(images->ep, 0);
 
-<<<<<<< HEAD
-	if (ih->magic != LINUX_ARM64_IMAGE_MAGIC) {
-		puts("Bad Linux ARM64 Image magic!\n");
-		return 1;
-	}
-=======
 	if (ih->magic != le32_to_cpu(LINUX_ARM64_IMAGE_MAGIC)) {
 		puts("Bad Linux ARM64 Image magic!\n");
 		return 1;
@@ -677,17 +661,12 @@
 		puts("Image lacks image_size field, assuming 16MiB\n");
 		ih->image_size = (16 << 20);
 	}
->>>>>>> c43fd23c
 
 	/*
 	 * If we are not at the correct run-time location, set the new
 	 * correct location and then move the image there.
 	 */
-<<<<<<< HEAD
-	dst = gd->bd->bi_dram[0].start + ih->text_offset;
-=======
 	dst = gd->bd->bi_dram[0].start + le32_to_cpu(ih->text_offset);
->>>>>>> c43fd23c
 	if (images->ep != dst) {
 		void *src;
 
@@ -695,11 +674,7 @@
 
 		src = (void *)images->ep;
 		images->ep = dst;
-<<<<<<< HEAD
-		memmove((void *)dst, src, HACK_ARM64_IMAGE_SIZE);
-=======
 		memmove((void *)dst, src, le32_to_cpu(ih->image_size));
->>>>>>> c43fd23c
 	}
 
 	return 0;
@@ -712,10 +687,7 @@
 			char * const argv[], bootm_headers_t *images)
 {
 	int ret;
-<<<<<<< HEAD
-=======
 	struct Image_header *ih;
->>>>>>> c43fd23c
 
 	ret = do_bootm_states(cmdtp, flag, argc, argv, BOOTM_STATE_START,
 			      images, 1);
@@ -735,32 +707,17 @@
 	if (ret != 0)
 		return 1;
 
-<<<<<<< HEAD
-	lmb_reserve(&images->lmb, images->ep, HACK_ARM64_IMAGE_SIZE);
-=======
 	ih = (struct Image_header *)map_sysmem(images->ep, 0);
 
 	lmb_reserve(&images->lmb, images->ep, le32_to_cpu(ih->image_size));
->>>>>>> c43fd23c
 
 	/*
 	 * Handle the BOOTM_STATE_FINDOTHER state ourselves as we do not
 	 * have a header that provide this informaiton.
 	 */
-<<<<<<< HEAD
-	if (bootm_find_ramdisk(flag, argc, argv))
-		return 1;
-
-#if defined(CONFIG_OF_LIBFDT)
-	if (bootm_find_fdt(flag, argc, argv))
-		return 1;
-#endif
-
-=======
 	if (bootm_find_ramdisk_fdt(flag, argc, argv))
 		return 1;
 
->>>>>>> c43fd23c
 	return 0;
 }
 
@@ -795,15 +752,9 @@
 	"    - boot Linux Image stored in memory\n"
 	"\tThe argument 'initrd' is optional and specifies the address\n"
 	"\tof the initrd in memory. The optional argument ':size' allows\n"
-<<<<<<< HEAD
-	"\tspecifying the size of RAW initrd."
-#if defined(CONFIG_OF_LIBFDT)
-	"\n\tSince booting a Linux kernelrequires a flat device-tree\n"
-=======
 	"\tspecifying the size of RAW initrd.\n"
 #if defined(CONFIG_OF_LIBFDT)
 	"\tSince booting a Linux kernelrequires a flat device-tree\n"
->>>>>>> c43fd23c
 	"\ta third argument is required which is the address of the\n"
 	"\tdevice-tree blob. To boot that kernel without an initrd image,\n"
 	"\tuse a '-' for the second argument.\n"
