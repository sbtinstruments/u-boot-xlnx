--- conflicted
+++ resolved
@@ -27,18 +27,11 @@
 
 START	= start.o resetvec.o kgdb.o
 SOBJS	= dcr.o
-COBJS	= 405gp_pci.o 4xx_enet.o \
+COBJS	= 405gp_pci.o 440spe_pcie.o 4xx_enet.o \
 	  bedbug_405.o commproc.o \
 	  cpu.o cpu_init.o i2c.o interrupts.o \
-<<<<<<< HEAD
 	  miiphy.o ndfc.o sdram.o serial.o \
-	  spd_sdram.o speed.o traps.o usb_ohci.o usbdev.o \
-	  440spe_pcie.o
-=======
-	  miiphy.o sdram.o serial.o \
-	  spd_sdram.o speed.o traps.o \
-	  usb_ohci.o usbdev.o usb.o
->>>>>>> 58b48577
+	  spd_sdram.o speed.o traps.o usb_ohci.o usbdev.o usb.o
 
 SRCS	:= $(START:.o=.S) $(SOBJS:.o=.S) $(COBJS:.o=.c)
 OBJS	:= $(addprefix $(obj),$(SOBJS) $(COBJS))
