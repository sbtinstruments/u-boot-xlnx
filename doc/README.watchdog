Watchdog driver general info

CONFIG_HW_WATCHDOG
	This enables hw_watchdog_reset to be called during various loops,
	including waiting for a character on a serial port. But it
	does not also call hw_watchdog_init. Boards which want this
	enabled must call this function in their board file. This split
	is useful because some rom's enable the watchdog when downloading
	new code, so it must be serviced, but the board would rather it
	was off. And, it cannot always be turned off once on.

CONFIG_WATCHDOG_TIMEOUT_MSECS
	Can be used to change the timeout for i.mx31/35/5x/6x.
	If not given, will default to maximum timeout. This would
	be 128000 msec for i.mx31/35/5x/6x.

CONFIG_AT91SAM9_WATCHDOG
	Available for AT91SAM9 to service the watchdog.

CONFIG_FTWDT010_WATCHDOG
	Available for FTWDT010 to service the watchdog.

CONFIG_FTWDT010_HW_TIMEOUT
	Can be used to change the timeout for FTWDT010.

CONFIG_IMX_WATCHDOG
	Available for i.mx31/35/5x/6x to service the watchdog. This is not
	automatically set because some boards (vision2) still need to define
	their own hw_watchdog_reset routine.

CONFIG_XILINX_TB_WATCHDOG
<<<<<<< HEAD
	Available for Xilinx Axi platforms to service timebase watchdog timer.
=======
	Available for Xilinx Axi platforms to service timebase watchdog timer.

CONFIG_BFIN_WATCHDOG
	Available for bf5xx and bf6xx to service the watchdog.
>>>>>>> 62c175fb
<|MERGE_RESOLUTION|>--- conflicted
+++ resolved
@@ -29,11 +29,7 @@
 	their own hw_watchdog_reset routine.
 
 CONFIG_XILINX_TB_WATCHDOG
-<<<<<<< HEAD
-	Available for Xilinx Axi platforms to service timebase watchdog timer.
-=======
 	Available for Xilinx Axi platforms to service timebase watchdog timer.
 
 CONFIG_BFIN_WATCHDOG
-	Available for bf5xx and bf6xx to service the watchdog.
->>>>>>> 62c175fb
+	Available for bf5xx and bf6xx to service the watchdog.