--- conflicted
+++ resolved
@@ -63,11 +63,7 @@
   spi - drivers/spi/zynq_spi.c
   qspi - drivers/spi/zynq_qspi.c
   i2c - drivers/i2c/zynq_i2c.c
-<<<<<<< HEAD
-  nand - drivers/mtd/nand/zynq_nand.c
-=======
   nand - drivers/mtd/nand/raw/zynq_nand.c
->>>>>>> 0157013f
 - Done proper cleanups on board configurations
 - Added basic FDT support for zynq boards
 - d-cache support for zynq_gem.c
