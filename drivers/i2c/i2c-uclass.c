--- conflicted
+++ resolved
@@ -490,11 +490,7 @@
 	return chip->chip_addr_offset_mask;
 }
 
-<<<<<<< HEAD
-#ifdef CONFIG_DM_GPIO
-=======
 #if CONFIG_IS_ENABLED(DM_GPIO)
->>>>>>> e93ed120
 static void i2c_gpio_set_pin(struct gpio_desc *pin, int bit)
 {
 	if (bit)
