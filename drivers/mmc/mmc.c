--- conflicted
+++ resolved
@@ -472,36 +472,12 @@
 	return 0;
 }
 
-<<<<<<< HEAD
-#if !CONFIG_IS_ENABLED(DM_MMC)
-static int mmc_set_voltage(struct mmc *mmc)
-{
-	int err = 0;
-
-	if (mmc->cfg->ops->set_voltage) {
-		err = mmc->cfg->ops->set_voltage(mmc);
-		if (err)
-			return err;
-	}
-
-	return err;
-}
-#endif
-
-static int mmc_switch_voltage(struct mmc *mmc)
-=======
 #if CONFIG_IS_ENABLED(MMC_UHS_SUPPORT)
 static int mmc_switch_voltage(struct mmc *mmc, int signal_voltage)
->>>>>>> 0157013f
 {
 	struct mmc_cmd cmd;
 	int err = 0;
 
-<<<<<<< HEAD
-	cmd.cmdidx = SD_CMD_SWITCH_UHS18V;
-	cmd.cmdarg = 0;
-	cmd.resp_type = MMC_RSP_NONE;
-=======
 	/*
 	 * Send CMD11 only if the request is to switch the card to
 	 * 1.8V signalling.
@@ -512,28 +488,11 @@
 	cmd.cmdidx = SD_CMD_SWITCH_UHS18V;
 	cmd.cmdarg = 0;
 	cmd.resp_type = MMC_RSP_R1;
->>>>>>> 0157013f
 
 	err = mmc_send_cmd(mmc, &cmd, NULL);
 	if (err)
 		return err;
 
-<<<<<<< HEAD
-	err = mmc_set_voltage(mmc);
-
-	return err;
-}
-
-static int mmc_host_uhs(struct mmc *mmc)
-{
-	return mmc->cfg->host_caps &
-		(MMC_MODE_UHS_SDR12 | MMC_MODE_UHS_SDR25 |
-		 MMC_MODE_UHS_SDR50 | MMC_MODE_UHS_SDR104 |
-		 MMC_MODE_UHS_DDR50);
-}
-
-static int sd_send_op_cond(struct mmc *mmc)
-=======
 	if (!mmc_host_is_spi(mmc) && (cmd.response[0] & MMC_STATUS_ERROR))
 		return -EIO;
 
@@ -576,7 +535,6 @@
 #endif
 
 static int sd_send_op_cond(struct mmc *mmc, bool uhs_en)
->>>>>>> 0157013f
 {
 	int timeout = 1000;
 	int err;
@@ -608,13 +566,8 @@
 		if (mmc->version == SD_VERSION_2)
 			cmd.cmdarg |= OCR_HCS;
 
-<<<<<<< HEAD
-		if (mmc_host_uhs(mmc))
-			cmd.cmdarg |= SD_OCR_S18R;
-=======
 		if (uhs_en)
 			cmd.cmdarg |= OCR_S18R;
->>>>>>> 0157013f
 
 		err = mmc_send_cmd(mmc, &cmd, NULL);
 
@@ -646,14 +599,6 @@
 
 	mmc->ocr = cmd.response[0];
 
-<<<<<<< HEAD
-	if (mmc->ocr & SD_OCR_S18R) {
-		err = mmc_switch_voltage(mmc);
-		if (err)
-			return err;
-		mmc->is_uhs = 1;
-	}
-=======
 #if CONFIG_IS_ENABLED(MMC_UHS_SUPPORT)
 	if (uhs_en && !(mmc_host_is_spi(mmc)) && (cmd.response[0] & 0x41000000)
 	    == 0x41000000) {
@@ -662,7 +607,6 @@
 			return err;
 	}
 #endif
->>>>>>> 0157013f
 
 	mmc->high_capacity = ((mmc->ocr & OCR_HCS) == OCR_HCS);
 	mmc->rca = 0;
@@ -809,138 +753,8 @@
 
 }
 
-<<<<<<< HEAD
-#if !CONFIG_IS_ENABLED(DM_MMC)
-static void mmc_set_ios(struct mmc *mmc)
-{
-	if (mmc->cfg->ops->set_ios)
-		mmc->cfg->ops->set_ios(mmc);
-}
-
-static int mmc_switch_uhs(struct mmc *mmc)
-{
-	int err = 0;
-
-	if (mmc->cfg->ops->set_uhs)
-		err = mmc->cfg->ops->set_uhs(mmc);
-
-	return err;
-}
-
-static int mmc_execute_tuning(struct mmc *mmc)
-{
-	int err = 0;
-	u8 cmd;
-
-	if (mmc->cfg->ops->execute_tuning) {
-		if (IS_SD(mmc))
-			cmd = MMC_CMD_SEND_TUNING_BLOCK;
-		else
-			cmd = MMC_CMD_SEND_TUNING_BLOCK_HS200;
-		err = mmc->cfg->ops->execute_tuning(mmc, cmd);
-	}
-
-	return err;
-}
-#endif
-
-static void mmc_set_bus_width(struct mmc *mmc, uint width)
-{
-	mmc->bus_width = width;
-
-	mmc_set_ios(mmc);
-}
-
-static int mmc_select_bus_width(struct mmc *mmc)
-{
-	/* Only version 4 of MMC supports wider bus widths */
-	int idx;
-	int err;
-	ALLOC_CACHE_ALIGN_BUFFER(u8, ext_csd, MMC_MAX_BLOCK_LEN);
-	ALLOC_CACHE_ALIGN_BUFFER(u8, test_csd, MMC_MAX_BLOCK_LEN);
-
-
-	/* An array of possible bus widths in order of preference */
-	static unsigned ext_csd_bits[] = {
-		EXT_CSD_BUS_WIDTH_8,
-		EXT_CSD_BUS_WIDTH_4,
-	};
-
-		/* An array to map CSD bus widths to host cap bits */
-	static unsigned ext_to_hostcaps[] = {
-		[EXT_CSD_BUS_WIDTH_4] = MMC_MODE_4BIT,
-		[EXT_CSD_BUS_WIDTH_8] = MMC_MODE_8BIT,
-	};
-
-	/* An array to map chosen bus width to an integer */
-	static unsigned widths[] = {
-		8, 4,
-	};
-
-	err = mmc_send_ext_csd(mmc, ext_csd);
-
-	for (idx = 0; idx < ARRAY_SIZE(ext_csd_bits); idx++) {
-		unsigned int extw = ext_csd_bits[idx];
-		unsigned int caps = ext_to_hostcaps[extw];
-
-		/*
-		 * If the bus width is still not changed,
-		 * don't try to set the default again.
-		 * Otherwise, recover from switch attempts
-		 * by switching to 1-bit bus width.
-		 */
-		if (extw == EXT_CSD_BUS_WIDTH_1 &&
-		    mmc->bus_width == 1) {
-			err = 0;
-			break;
-		}
-
-		/*
-		 * Check to make sure the card and controller support
-		 * these capabilities
-		 */
-		if ((mmc->card_caps & caps) != caps)
-			continue;
-
-		err = mmc_switch(mmc, EXT_CSD_CMD_SET_NORMAL,
-			EXT_CSD_BUS_WIDTH, extw);
-
-		if (err)
-			continue;
-
-		mmc_set_bus_width(mmc, widths[idx]);
-
-		err = mmc_send_ext_csd(mmc, test_csd);
-		if (err)
-			continue;
-
-		/* Only compare read only fields */
-		if (ext_csd[EXT_CSD_PARTITIONING_SUPPORT]
-			== test_csd[EXT_CSD_PARTITIONING_SUPPORT] &&
-		    ext_csd[EXT_CSD_HC_WP_GRP_SIZE]
-			== test_csd[EXT_CSD_HC_WP_GRP_SIZE] &&
-		    ext_csd[EXT_CSD_REV]
-			== test_csd[EXT_CSD_REV] &&
-		    ext_csd[EXT_CSD_HC_ERASE_GRP_SIZE]
-			== test_csd[EXT_CSD_HC_ERASE_GRP_SIZE] &&
-		    memcmp(&ext_csd[EXT_CSD_SEC_CNT],
-			   &test_csd[EXT_CSD_SEC_CNT], 4) == 0)
-			break;
-		else
-			err = -EBADMSG;
-	}
-
-	if (err)
-		return err;
-
-	return 0;
-}
-
-static int mmc_change_freq(struct mmc *mmc)
-=======
 #if !CONFIG_IS_ENABLED(MMC_TINY)
 static int mmc_set_card_speed(struct mmc *mmc, enum bus_mode mode)
->>>>>>> 0157013f
 {
 	int err;
 	int speed_bits;
@@ -993,27 +807,6 @@
 	u8 *ext_csd = mmc->ext_csd;
 	char cardtype;
 
-<<<<<<< HEAD
-	cardtype = ext_csd[EXT_CSD_CARD_TYPE] & 0x3f;
-
-	if (mmc->forcehs)
-		cardtype &= ~EXT_CSD_CARD_TYPE_HS200;
-
-	if (cardtype & EXT_CSD_CARD_TYPE_HS200) {
-		err = mmc_select_bus_width(mmc);
-		if (err)
-			return err;
-		err = mmc_switch(mmc, EXT_CSD_CMD_SET_NORMAL,
-				 EXT_CSD_HS_TIMING,
-				 EXT_CSD_HS_TIMING_HS200);
-	} else {
-		err = mmc_switch(mmc, EXT_CSD_CMD_SET_NORMAL,
-				 EXT_CSD_HS_TIMING,
-				 EXT_CSD_HS_TIMING_HIGH_SPEED);
-	}
-	if (err)
-		return err;
-=======
 	mmc->card_caps = MMC_MODE_1BIT | MMC_CAP(MMC_LEGACY);
 
 	if (mmc_host_is_spi(mmc))
@@ -1022,7 +815,6 @@
 	/* Only version 4 supports high-speed */
 	if (mmc->version < MMC_VERSION_4)
 		return 0;
->>>>>>> 0157013f
 
 	if (!ext_csd) {
 		pr_err("No ext_csd found!\n"); /* this should enver happen */
@@ -1034,11 +826,6 @@
 	cardtype = ext_csd[EXT_CSD_CARD_TYPE];
 	mmc->cardtype = cardtype;
 
-<<<<<<< HEAD
-	/* High Speed is set, there are three types: 200MHZ, 52MHz and 26MHz */
-	if (cardtype & EXT_CSD_CARD_TYPE_HS200)
-		mmc->card_caps |= MMC_MODE_HS200;
-=======
 #if CONFIG_IS_ENABLED(MMC_HS200_SUPPORT)
 	if (cardtype & (EXT_CSD_CARD_TYPE_HS200_1_2V |
 			EXT_CSD_CARD_TYPE_HS200_1_8V)) {
@@ -1051,7 +838,6 @@
 		mmc->card_caps |= MMC_MODE_HS400;
 	}
 #endif
->>>>>>> 0157013f
 	if (cardtype & EXT_CSD_CARD_TYPE_52) {
 		if (cardtype & EXT_CSD_CARD_TYPE_DDR_52)
 			mmc->card_caps |= MMC_MODE_DDR_52MHz;
@@ -1092,58 +878,6 @@
 	return 0;
 }
 
-<<<<<<< HEAD
-static int mmc_boot_part_access_chk(struct mmc *mmc, unsigned int part_num)
-{
-	int ret;
-
-	if (((part_num & PART_ACCESS_MASK) == PART_ACCESS_BOOT0) &&
-	    (mmc->card_caps == MMC_MODE_HS200)) {
-		mmc->forcehs = 1;
-		ret = mmc_change_freq(mmc);
-		if (ret)
-			return ret;
-
-		mmc->card_caps &= mmc->cfg->host_caps;
-		if (mmc->card_caps & MMC_MODE_HS) {
-			if (mmc->card_caps & MMC_MODE_HS_52MHz)
-				mmc->tran_speed = 52000000;
-			else
-				mmc->tran_speed = 26000000;
-		}
-		mmc_set_clock(mmc, mmc->tran_speed);
-	}
-
-	if (((part_num & PART_ACCESS_MASK) != PART_ACCESS_BOOT0) &&
-	    mmc->forcehs) {
-		mmc->forcehs = 0;
-		ret = mmc_change_freq(mmc);
-		if (ret)
-			return ret;
-
-		mmc->card_caps &= mmc->cfg->host_caps;
-		if (mmc->card_caps & MMC_MODE_HS200) {
-			mmc->tran_speed = 200000000;
-		} else if (mmc->card_caps & MMC_MODE_HS) {
-			if (mmc->card_caps & MMC_MODE_HS_52MHz)
-				mmc->tran_speed = 52000000;
-			else
-				mmc->tran_speed = 26000000;
-		}
-
-		mmc_set_clock(mmc, mmc->tran_speed);
-
-		if ((mmc->card_caps &  MMC_MODE_HS200) &&
-		    (mmc->cfg->host_caps & MMC_MODE_NEEDS_TUNING)) {
-			ret = mmc_execute_tuning(mmc);
-			if (ret)
-				return ret;
-		}
-	}
-
-	return 0;
-}
-=======
 #if CONFIG_IS_ENABLED(MMC_HS200_SUPPORT)
 static int mmc_boot_part_access_chk(struct mmc *mmc, unsigned int part_num)
 {
@@ -1175,7 +909,6 @@
 	return 0;
 }
 #endif
->>>>>>> 0157013f
 
 int mmc_switch_part(struct mmc *mmc, unsigned int part_num)
 {
@@ -1444,13 +1177,9 @@
 	ALLOC_CACHE_ALIGN_BUFFER(__be32, switch_status, 16);
 	struct mmc_data data;
 	int timeout;
-<<<<<<< HEAD
-	u8 mode;
-=======
 #if CONFIG_IS_ENABLED(MMC_UHS_SUPPORT)
 	u32 sd3_bus_mode;
 #endif
->>>>>>> 0157013f
 
 	mmc->card_caps = MMC_MODE_1BIT | MMC_CAP(SD_LEGACY);
 
@@ -1528,54 +1257,6 @@
 			break;
 	}
 
-	mode = MMC_TIMING_HS;
-
-	if ((mmc->version >= SD_VERSION_3) &&
-	    mmc_host_uhs(mmc)) {
-		/*
-		 * If the card is already in 1.8V and the system doesn't have
-		 * mechanism to power cycle the SD card, it will respond with
-		 * no 1.8V supported in OCR response. Below check will confirm
-		 * if the above condition has occured. If the host is supporting
-		 * UHS modes and the card is supporting SD specification 3.0 and
-		 * above, it can operate at UHS modes and hence switch to 1.8
-		 * voltage.
-		 */
-		if (__be32_to_cpu(switch_status[3]) &
-		    (SD_UHS_SPEED_SDR104 | SD_UHS_SPEED_DDR50 |
-		     SD_UHS_SPEED_SDR50)) {
-			mmc->is_uhs = 1;
-			mmc_set_voltage(mmc);
-		}
-
-		if (__be32_to_cpu(switch_status[3]) &
-		    SD_UHS_SPEED_SDR104) {
-			mode = MMC_TIMING_UHS_SDR104;
-			mmc->card_caps |= MMC_MODE_UHS_SDR104;
-			mmc->tran_speed = 208000000;
-		} else if (__be32_to_cpu(switch_status[3]) &
-			   SD_UHS_SPEED_SDR50) {
-			mode = MMC_TIMING_UHS_SDR50;
-			mmc->card_caps |= MMC_MODE_UHS_SDR50;
-			mmc->tran_speed = 100000000;
-		} else if (__be32_to_cpu(switch_status[3]) &
-			   SD_UHS_SPEED_DDR50) {
-			mode = MMC_TIMING_UHS_DDR50;
-			mmc->card_caps |= MMC_MODE_UHS_DDR50;
-			mmc->tran_speed = 50000000;
-		} else if (__be32_to_cpu(switch_status[3]) &
-			   SD_UHS_SPEED_SDR25) {
-			mode = MMC_TIMING_UHS_SDR25;
-			mmc->card_caps |= MMC_MODE_UHS_SDR25;
-			mmc->tran_speed = 50000000;
-		} else {
-			mode = MMC_TIMING_UHS_SDR12;
-			mmc->card_caps |= MMC_MODE_UHS_SDR12;
-			mmc->tran_speed = 25000000;
-		}
-		mmc->uhsmode = mode;
-	}
-
 	/* If high-speed isn't supported, we return */
 	if (__be32_to_cpu(switch_status[3]) & SD_HIGHSPEED_SUPPORTED)
 		mmc->card_caps |= MMC_CAP(SD_HS);
@@ -1585,9 +1266,6 @@
 	if (mmc->version < SD_VERSION_3)
 		return 0;
 
-<<<<<<< HEAD
-	err = sd_switch(mmc, SD_SWITCH_SWITCH, 0, mode, (u8 *)switch_status);
-=======
 	sd3_bus_mode = __be32_to_cpu(switch_status[3]) >> 16 & 0x1f;
 	if (sd3_bus_mode & SD_MODE_UHS_SDR104)
 		mmc->card_caps |= MMC_CAP(UHS_SDR104);
@@ -1638,7 +1316,6 @@
 	default:
 		return -EINVAL;
 	}
->>>>>>> 0157013f
 
 	err = sd_switch(mmc, SD_SWITCH_SWITCH, 0, speed, (u8 *)switch_status);
 	if (err)
@@ -1776,9 +1453,6 @@
 	80,
 };
 
-<<<<<<< HEAD
-void mmc_set_clock(struct mmc *mmc, uint clock)
-=======
 static inline int bus_width(uint cap)
 {
 	if (cap == MMC_MODE_8BIT)
@@ -1815,7 +1489,6 @@
 #endif
 
 int mmc_set_clock(struct mmc *mmc, uint clock, bool disable)
->>>>>>> 0157013f
 {
 	if (!disable) {
 		if (clock > mmc->cfg->f_max)
@@ -1833,9 +1506,6 @@
 	return mmc_set_ios(mmc);
 }
 
-<<<<<<< HEAD
-static int mmc_startup(struct mmc *mmc)
-=======
 static int mmc_set_bus_width(struct mmc *mmc, uint width)
 {
 	mmc->bus_width = width;
@@ -1850,7 +1520,6 @@
  * supported modes.
  */
 void mmc_dump_capabilities(const char *text, uint caps)
->>>>>>> 0157013f
 {
 	enum bus_mode mode;
 
@@ -2729,136 +2398,18 @@
 		err = sd_get_capabilities(mmc);
 		if (err)
 			return err;
-<<<<<<< HEAD
-		if (mmc->card_caps & MMC_MODE_UHS) {
-			err = mmc_switch_uhs(mmc);
-			if (err)
-				return err;
-		} else  {
-			if (mmc->card_caps & MMC_MODE_HS)
-				mmc->tran_speed = 50000000;
-			else
-				mmc->tran_speed = 25000000;
-		}
-	} else if ((mmc->version >= MMC_VERSION_4) &&
-		   ((ext_csd[EXT_CSD_CARD_TYPE] & EXT_CSD_CARD_TYPE_MASK) !=
-		    EXT_CSD_CARD_TYPE_HS200)) {
-		/* Only version 4 of MMC supports wider bus widths */
-		int idx;
-
-		/* An array of possible bus widths in order of preference */
-		static unsigned ext_csd_bits[] = {
-			EXT_CSD_DDR_BUS_WIDTH_8,
-			EXT_CSD_DDR_BUS_WIDTH_4,
-			EXT_CSD_BUS_WIDTH_8,
-			EXT_CSD_BUS_WIDTH_4,
-			EXT_CSD_BUS_WIDTH_1,
-		};
-
-		/* An array to map CSD bus widths to host cap bits */
-		static unsigned ext_to_hostcaps[] = {
-			[EXT_CSD_DDR_BUS_WIDTH_4] =
-				MMC_MODE_DDR_52MHz | MMC_MODE_4BIT,
-			[EXT_CSD_DDR_BUS_WIDTH_8] =
-				MMC_MODE_DDR_52MHz | MMC_MODE_8BIT,
-			[EXT_CSD_BUS_WIDTH_4] = MMC_MODE_4BIT,
-			[EXT_CSD_BUS_WIDTH_8] = MMC_MODE_8BIT,
-		};
-
-		/* An array to map chosen bus width to an integer */
-		static unsigned widths[] = {
-			8, 4, 8, 4, 1,
-		};
-
-		for (idx=0; idx < ARRAY_SIZE(ext_csd_bits); idx++) {
-			unsigned int extw = ext_csd_bits[idx];
-			unsigned int caps = ext_to_hostcaps[extw];
-
-			/*
-			 * If the bus width is still not changed,
-			 * don't try to set the default again.
-			 * Otherwise, recover from switch attempts
-			 * by switching to 1-bit bus width.
-			 */
-			if (extw == EXT_CSD_BUS_WIDTH_1 &&
-					mmc->bus_width == 1) {
-				err = 0;
-				break;
-			}
-
-			/*
-			 * Check to make sure the card and controller support
-			 * these capabilities
-			 */
-			if ((mmc->card_caps & caps) != caps)
-				continue;
-
-			err = mmc_switch(mmc, EXT_CSD_CMD_SET_NORMAL,
-					EXT_CSD_BUS_WIDTH, extw);
-
-			if (err)
-				continue;
-
-			mmc->ddr_mode = (caps & MMC_MODE_DDR_52MHz) ? 1 : 0;
-			mmc_set_bus_width(mmc, widths[idx]);
-
-			err = mmc_send_ext_csd(mmc, test_csd);
-
-			if (err)
-				continue;
-
-			/* Only compare read only fields */
-			if (ext_csd[EXT_CSD_PARTITIONING_SUPPORT]
-				== test_csd[EXT_CSD_PARTITIONING_SUPPORT] &&
-			    ext_csd[EXT_CSD_HC_WP_GRP_SIZE]
-				== test_csd[EXT_CSD_HC_WP_GRP_SIZE] &&
-			    ext_csd[EXT_CSD_REV]
-				== test_csd[EXT_CSD_REV] &&
-			    ext_csd[EXT_CSD_HC_ERASE_GRP_SIZE]
-				== test_csd[EXT_CSD_HC_ERASE_GRP_SIZE] &&
-			    memcmp(&ext_csd[EXT_CSD_SEC_CNT],
-				   &test_csd[EXT_CSD_SEC_CNT], 4) == 0)
-				break;
-			else
-				err = -EBADMSG;
-		}
-
-		if (err)
-			return err;
-	}
-
-	if (!IS_SD(mmc)) {
-		if (mmc->card_caps & MMC_MODE_HS200) {
-			mmc->tran_speed = 200000000;
-		} else if (mmc->card_caps & MMC_MODE_HS) {
-			if (mmc->card_caps & MMC_MODE_HS_52MHz)
-				mmc->tran_speed = 52000000;
-			else
-				mmc->tran_speed = 26000000;
-		}
-=======
 		err = sd_select_mode_and_width(mmc, mmc->card_caps);
 	} else {
 		err = mmc_get_capabilities(mmc);
 		if (err)
 			return err;
 		mmc_select_mode_and_width(mmc, mmc->card_caps);
->>>>>>> 0157013f
 	}
 #endif
 	if (err)
 		return err;
 
 	mmc->best_mode = mmc->selected_mode;
-
-	if ((mmc->card_caps & (MMC_MODE_UHS_SDR50 |
-			       MMC_MODE_UHS_SDR104 |
-			       MMC_MODE_HS200)) &&
-	    (mmc->cfg->host_caps & MMC_MODE_NEEDS_TUNING)) {
-		err = mmc_execute_tuning(mmc);
-		if (err)
-			return err;
-	}
 
 	/* Fix the block length for DDR mode */
 	if (mmc->ddr_mode) {
