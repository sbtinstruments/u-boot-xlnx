// SPDX-License-Identifier: GPL-2.0+
/*
 * SPI flash probing
 *
 * Copyright (C) 2008 Atmel Corporation
 * Copyright (C) 2010 Reinhard Meyer, EMK Elektronik
 * Copyright (C) 2013 Jagannadha Sutradharudu Teki, Xilinx Inc.
 */

#include <common.h>
#include <dm.h>
#include <errno.h>
#include <malloc.h>
#include <spi.h>
#include <spi_flash.h>

#include "sf_internal.h"

/**
 * spi_flash_probe_slave() - Probe for a SPI flash device on a bus
 *
 * @flashp: Pointer to place to put flash info, which may be NULL if the
 * space should be allocated
 */
static int spi_flash_probe_slave(struct spi_flash *flash)
{
	struct spi_slave *spi = flash->spi;
	int ret;

	/* Setup spi_slave */
	if (!spi) {
		printf("SF: Failed to set up slave\n");
		return -ENODEV;
	}

	/* Claim spi bus */
	ret = spi_claim_bus(spi);
	if (ret) {
		debug("SF: Failed to claim SPI bus: %d\n", ret);
		return ret;
	}
#if 0
	if (spi->option == SF_DUAL_PARALLEL_FLASH)
		spi->flags |= SPI_XFER_LOWER;
	/* Read the ID codes */
	ret = spi_flash_cmd(spi, CMD_READ_ID, idcode, sizeof(idcode));
	if (ret) {
		printf("SF: Failed to get idcodes\n");
		goto err_read_id;
	}

#ifdef CONFIG_SPI_GENERIC
	if (spi->option == SF_DUAL_PARALLEL_FLASH) {
		spi->flags |= SPI_XFER_UPPER;
		ret = spi_flash_cmd(spi, CMD_READ_ID, idcode_up,
				    sizeof(idcode_up));
		if (ret) {
			printf("SF: Failed to get idcodes\n");
			goto err_read_id;
		}
		for (i = 0; i < sizeof(idcode); i++) {
			if (idcode[i] != idcode_up[i]) {
				printf("SF: Failed to get same idcodes\n");
				goto err_read_id;
			}
		}
	}
#endif
#ifdef DEBUG
	printf("SF: Got idcodes\n");
	print_buffer(0, idcode, 1, sizeof(idcode), 0);
#endif

	if (spi_flash_validate_params(spi, idcode, flash)) {

#endif

	ret = spi_nor_scan(flash);
	if (ret)
		goto err_read_id;

#if CONFIG_IS_ENABLED(SPI_FLASH_MTD)
	ret = spi_flash_mtd_register(flash);
#endif

err_read_id:
	spi_release_bus(spi);
	return ret;
}

#ifndef CONFIG_DM_SPI_FLASH
struct spi_flash *spi_flash_probe(unsigned int busnum, unsigned int cs,
				  unsigned int max_hz, unsigned int spi_mode)
{
	struct spi_slave *bus;
	struct spi_flash *flash;

	bus = spi_setup_slave(busnum, cs, max_hz, spi_mode);
	if (!bus)
		return NULL;

	/* Allocate space if needed (not used by sf-uclass */
	flash = calloc(1, sizeof(*flash));
	if (!flash) {
		debug("SF: Failed to allocate spi_flash\n");
		return NULL;
	}

	flash->spi = bus;
	if (spi_flash_probe_slave(flash)) {
		spi_free_slave(bus);
		free(flash);
		return NULL;
	}

	return flash;
}

void spi_flash_free(struct spi_flash *flash)
{
#if CONFIG_IS_ENABLED(SPI_FLASH_MTD)
	spi_flash_mtd_unregister();
#endif
	spi_free_slave(flash->spi);
	free(flash);
}

#else /* defined CONFIG_DM_SPI_FLASH */

static int spi_flash_std_read(struct udevice *dev, u32 offset, size_t len,
			      void *buf)
{
	struct spi_flash *flash = dev_get_uclass_priv(dev);
	struct mtd_info *mtd = &flash->mtd;
	size_t retlen;

	return log_ret(mtd->_read(mtd, offset, len, &retlen, buf));
}

static int spi_flash_std_write(struct udevice *dev, u32 offset, size_t len,
			       const void *buf)
{
	struct spi_flash *flash = dev_get_uclass_priv(dev);
	struct mtd_info *mtd = &flash->mtd;
	size_t retlen;

	return mtd->_write(mtd, offset, len, &retlen, buf);
}

static int spi_flash_std_erase(struct udevice *dev, u32 offset, size_t len)
{
	struct spi_flash *flash = dev_get_uclass_priv(dev);
	struct mtd_info *mtd = &flash->mtd;
	struct erase_info instr;

	if (offset % mtd->erasesize || len % mtd->erasesize) {
		printf("SF: Erase offset/length not multiple of erase size\n");
		return -EINVAL;
	}

	memset(&instr, 0, sizeof(instr));
	instr.addr = offset;
	instr.len = len;

	return mtd->_erase(mtd, &instr);
}

static int spi_flash_std_get_sw_write_prot(struct udevice *dev)
{
	struct spi_flash *flash = dev_get_uclass_priv(dev);

	return spi_flash_cmd_get_sw_write_prot(flash);
}

static int spi_flash_std_probe(struct udevice *dev)
{
	struct spi_slave *slave = dev_get_parent_priv(dev);
	struct dm_spi_slave_platdata *plat = dev_get_parent_platdata(dev);
	struct spi_flash *flash;

	flash = dev_get_uclass_priv(dev);
	flash->dev = dev;
	flash->spi = slave;
	debug("%s: slave=%p, cs=%d\n", __func__, slave, plat->cs);
	return spi_flash_probe_slave(flash);
}

static int spi_flash_std_remove(struct udevice *dev)
{
#if CONFIG_IS_ENABLED(SPI_FLASH_MTD)
	spi_flash_mtd_unregister();
#endif
	return 0;
}

static const struct dm_spi_flash_ops spi_flash_std_ops = {
	.read = spi_flash_std_read,
	.write = spi_flash_std_write,
	.erase = spi_flash_std_erase,
	.get_sw_write_prot = spi_flash_std_get_sw_write_prot,
};

static const struct udevice_id spi_flash_std_ids[] = {
<<<<<<< HEAD
	{ .compatible = "spi-flash" },
=======
>>>>>>> 3414936b
	{ .compatible = "jedec,spi-nor" },
	{ }
};

U_BOOT_DRIVER(spi_flash_std) = {
	.name		= "spi_flash_std",
	.id		= UCLASS_SPI_FLASH,
	.of_match	= spi_flash_std_ids,
	.probe		= spi_flash_std_probe,
	.remove		= spi_flash_std_remove,
	.priv_auto_alloc_size = sizeof(struct spi_flash),
	.ops		= &spi_flash_std_ops,
};

#endif /* CONFIG_DM_SPI_FLASH */<|MERGE_RESOLUTION|>--- conflicted
+++ resolved
@@ -39,41 +39,6 @@
 		debug("SF: Failed to claim SPI bus: %d\n", ret);
 		return ret;
 	}
-#if 0
-	if (spi->option == SF_DUAL_PARALLEL_FLASH)
-		spi->flags |= SPI_XFER_LOWER;
-	/* Read the ID codes */
-	ret = spi_flash_cmd(spi, CMD_READ_ID, idcode, sizeof(idcode));
-	if (ret) {
-		printf("SF: Failed to get idcodes\n");
-		goto err_read_id;
-	}
-
-#ifdef CONFIG_SPI_GENERIC
-	if (spi->option == SF_DUAL_PARALLEL_FLASH) {
-		spi->flags |= SPI_XFER_UPPER;
-		ret = spi_flash_cmd(spi, CMD_READ_ID, idcode_up,
-				    sizeof(idcode_up));
-		if (ret) {
-			printf("SF: Failed to get idcodes\n");
-			goto err_read_id;
-		}
-		for (i = 0; i < sizeof(idcode); i++) {
-			if (idcode[i] != idcode_up[i]) {
-				printf("SF: Failed to get same idcodes\n");
-				goto err_read_id;
-			}
-		}
-	}
-#endif
-#ifdef DEBUG
-	printf("SF: Got idcodes\n");
-	print_buffer(0, idcode, 1, sizeof(idcode), 0);
-#endif
-
-	if (spi_flash_validate_params(spi, idcode, flash)) {
-
-#endif
 
 	ret = spi_nor_scan(flash);
 	if (ret)
@@ -201,10 +166,6 @@
 };
 
 static const struct udevice_id spi_flash_std_ids[] = {
-<<<<<<< HEAD
-	{ .compatible = "spi-flash" },
-=======
->>>>>>> 3414936b
 	{ .compatible = "jedec,spi-nor" },
 	{ }
 };
