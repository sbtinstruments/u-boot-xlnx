--- conflicted
+++ resolved
@@ -34,7 +34,6 @@
 /* S25FLxx-specific commands */
 #define CMD_S25FLXX_SE		0xd8	/* Sector Erase */
 #define CMD_S25FLXX_BE		0xc7	/* Bulk Erase */
-<<<<<<< HEAD
 #define CMD_S25FLXX_DP		0xb9	/* Deep Power-down */
 #define CMD_S25FLXX_RES		0xab	/* Release from DP, and Read Signature */
 
@@ -48,8 +47,6 @@
 #define SPSN_EXT_ID_S25FL128P_64KB	0x0301
 #define SPSN_EXT_ID_S25FL032P		0x4d00
 #define SPSN_EXT_ID_S25FL129P		0x4d01
-=======
->>>>>>> 190649fb
 
 struct spansion_spi_flash_params {
 	u16 idcode1;
