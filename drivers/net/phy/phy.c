// SPDX-License-Identifier: GPL-2.0+
/*
 * Generic PHY Management code
 *
 * Copyright 2011 Freescale Semiconductor, Inc.
 * author Andy Fleming
 *
 * Based loosely off of Linux's PHY Lib
 */
#include <common.h>
#include <console.h>
#include <dm.h>
#include <malloc.h>
#include <net.h>
#include <command.h>
#include <miiphy.h>
#include <phy.h>
#include <errno.h>
#include <linux/err.h>
#include <linux/compiler.h>

DECLARE_GLOBAL_DATA_PTR;

/* Generic PHY support and helper functions */

/**
 * genphy_config_advert - sanitize and advertise auto-negotiation parameters
 * @phydev: target phy_device struct
 *
 * Description: Writes MII_ADVERTISE with the appropriate values,
 *   after sanitizing the values to make sure we only advertise
 *   what is supported.  Returns < 0 on error, 0 if the PHY's advertisement
 *   hasn't changed, and > 0 if it has changed.
 */
static int genphy_config_advert(struct phy_device *phydev)
{
	u32 advertise;
	int oldadv, adv, bmsr;
	int err, changed = 0;

	/* Only allow advertising what this PHY supports */
	phydev->advertising &= phydev->supported;
	advertise = phydev->advertising;

	/* Setup standard advertisement */
	adv = phy_read(phydev, MDIO_DEVAD_NONE, MII_ADVERTISE);
	oldadv = adv;

	if (adv < 0)
		return adv;

	adv &= ~(ADVERTISE_ALL | ADVERTISE_100BASE4 | ADVERTISE_PAUSE_CAP |
		 ADVERTISE_PAUSE_ASYM);
	if (advertise & ADVERTISED_10baseT_Half)
		adv |= ADVERTISE_10HALF;
	if (advertise & ADVERTISED_10baseT_Full)
		adv |= ADVERTISE_10FULL;
	if (advertise & ADVERTISED_100baseT_Half)
		adv |= ADVERTISE_100HALF;
	if (advertise & ADVERTISED_100baseT_Full)
		adv |= ADVERTISE_100FULL;
	if (advertise & ADVERTISED_Pause)
		adv |= ADVERTISE_PAUSE_CAP;
	if (advertise & ADVERTISED_Asym_Pause)
		adv |= ADVERTISE_PAUSE_ASYM;
	if (advertise & ADVERTISED_1000baseX_Half)
		adv |= ADVERTISE_1000XHALF;
	if (advertise & ADVERTISED_1000baseX_Full)
		adv |= ADVERTISE_1000XFULL;

	if (adv != oldadv) {
		err = phy_write(phydev, MDIO_DEVAD_NONE, MII_ADVERTISE, adv);

		if (err < 0)
			return err;
		changed = 1;
	}

	bmsr = phy_read(phydev, MDIO_DEVAD_NONE, MII_BMSR);
	if (bmsr < 0)
		return bmsr;

	/* Per 802.3-2008, Section 22.2.4.2.16 Extended status all
	 * 1000Mbits/sec capable PHYs shall have the BMSR_ESTATEN bit set to a
	 * logical 1.
	 */
	if (!(bmsr & BMSR_ESTATEN))
		return changed;

	/* Configure gigabit if it's supported */
	adv = phy_read(phydev, MDIO_DEVAD_NONE, MII_CTRL1000);
	oldadv = adv;

	if (adv < 0)
		return adv;

	adv &= ~(ADVERTISE_1000FULL | ADVERTISE_1000HALF);

	if (phydev->supported & (SUPPORTED_1000baseT_Half |
				SUPPORTED_1000baseT_Full)) {
		if (advertise & SUPPORTED_1000baseT_Half)
			adv |= ADVERTISE_1000HALF;
		if (advertise & SUPPORTED_1000baseT_Full)
			adv |= ADVERTISE_1000FULL;
	}

	if (adv != oldadv)
		changed = 1;

	err = phy_write(phydev, MDIO_DEVAD_NONE, MII_CTRL1000, adv);
	if (err < 0)
		return err;

	return changed;
}

/**
 * genphy_setup_forced - configures/forces speed/duplex from @phydev
 * @phydev: target phy_device struct
 *
 * Description: Configures MII_BMCR to force speed/duplex
 *   to the values in phydev. Assumes that the values are valid.
 */
static int genphy_setup_forced(struct phy_device *phydev)
{
	int err;
	int ctl = BMCR_ANRESTART;

	phydev->pause = 0;
	phydev->asym_pause = 0;

	if (phydev->speed == SPEED_1000)
		ctl |= BMCR_SPEED1000;
	else if (phydev->speed == SPEED_100)
		ctl |= BMCR_SPEED100;

	if (phydev->duplex == DUPLEX_FULL)
		ctl |= BMCR_FULLDPLX;

	err = phy_write(phydev, MDIO_DEVAD_NONE, MII_BMCR, ctl);

	return err;
}

/**
 * genphy_restart_aneg - Enable and Restart Autonegotiation
 * @phydev: target phy_device struct
 */
int genphy_restart_aneg(struct phy_device *phydev)
{
	int ctl;

	ctl = phy_read(phydev, MDIO_DEVAD_NONE, MII_BMCR);

	if (ctl < 0)
		return ctl;

	ctl |= (BMCR_ANENABLE | BMCR_ANRESTART);

	/* Don't isolate the PHY if we're negotiating */
	ctl &= ~(BMCR_ISOLATE);

	ctl = phy_write(phydev, MDIO_DEVAD_NONE, MII_BMCR, ctl);

	return ctl;
}

/**
 * genphy_config_aneg - restart auto-negotiation or write BMCR
 * @phydev: target phy_device struct
 *
 * Description: If auto-negotiation is enabled, we configure the
 *   advertising, and then restart auto-negotiation.  If it is not
 *   enabled, then we write the BMCR.
 */
int genphy_config_aneg(struct phy_device *phydev)
{
	int result;

	if (phydev->autoneg != AUTONEG_ENABLE)
		return genphy_setup_forced(phydev);

	result = genphy_config_advert(phydev);

	if (result < 0) /* error */
		return result;

	if (result == 0) {
		/*
		 * Advertisment hasn't changed, but maybe aneg was never on to
		 * begin with?  Or maybe phy was isolated?
		 */
		int ctl = phy_read(phydev, MDIO_DEVAD_NONE, MII_BMCR);

		if (ctl < 0)
			return ctl;

		if (!(ctl & BMCR_ANENABLE) || (ctl & BMCR_ISOLATE))
			result = 1; /* do restart aneg */
	}

	/*
	 * Only restart aneg if we are advertising something different
	 * than we were before.
	 */
	if (result > 0)
		result = genphy_restart_aneg(phydev);

	return result;
}

/**
 * genphy_update_link - update link status in @phydev
 * @phydev: target phy_device struct
 *
 * Description: Update the value in phydev->link to reflect the
 *   current link value.  In order to do this, we need to read
 *   the status register twice, keeping the second value.
 */
int genphy_update_link(struct phy_device *phydev)
{
	unsigned int mii_reg;

	/*
	 * Wait if the link is up, and autonegotiation is in progress
	 * (ie - we're capable and it's not done)
	 */
	mii_reg = phy_read(phydev, MDIO_DEVAD_NONE, MII_BMSR);

	/*
	 * If we already saw the link up, and it hasn't gone down, then
	 * we don't need to wait for autoneg again
	 */
	if (phydev->link && mii_reg & BMSR_LSTATUS)
		return 0;

	if ((phydev->autoneg == AUTONEG_ENABLE) &&
	    !(mii_reg & BMSR_ANEGCOMPLETE)) {
		int i = 0;

		printf("%s Waiting for PHY auto negotiation to complete",
		       phydev->dev->name);
		while (!(mii_reg & BMSR_ANEGCOMPLETE)) {
			/*
			 * Timeout reached ?
			 */
			if (i > PHY_ANEG_TIMEOUT) {
				printf(" TIMEOUT !\n");
				phydev->link = 0;
				return -ETIMEDOUT;
			}

			if (ctrlc()) {
				puts("user interrupt!\n");
				phydev->link = 0;
				return -EINTR;
			}

			if ((i++ % 10) == 0)
				printf(".");

			mii_reg = phy_read(phydev, MDIO_DEVAD_NONE, MII_BMSR);
			mdelay(50);	/* 50 ms */
		}
		printf(" done\n");
		phydev->link = 1;
	} else {
		/* Read the link a second time to clear the latched state */
		mii_reg = phy_read(phydev, MDIO_DEVAD_NONE, MII_BMSR);

		if (mii_reg & BMSR_LSTATUS)
			phydev->link = 1;
		else
			phydev->link = 0;
	}

	return 0;
}

/*
 * Generic function which updates the speed and duplex.  If
 * autonegotiation is enabled, it uses the AND of the link
 * partner's advertised capabilities and our advertised
 * capabilities.  If autonegotiation is disabled, we use the
 * appropriate bits in the control register.
 *
 * Stolen from Linux's mii.c and phy_device.c
 */
int genphy_parse_link(struct phy_device *phydev)
{
	int mii_reg = phy_read(phydev, MDIO_DEVAD_NONE, MII_BMSR);

	/* We're using autonegotiation */
	if (phydev->autoneg == AUTONEG_ENABLE) {
		u32 lpa = 0;
		int gblpa = 0;
		u32 estatus = 0;

		/* Check for gigabit capability */
		if (phydev->supported & (SUPPORTED_1000baseT_Full |
					SUPPORTED_1000baseT_Half)) {
			/* We want a list of states supported by
			 * both PHYs in the link
			 */
			gblpa = phy_read(phydev, MDIO_DEVAD_NONE, MII_STAT1000);
			if (gblpa < 0) {
				debug("Could not read MII_STAT1000. ");
				debug("Ignoring gigabit capability\n");
				gblpa = 0;
			}
			gblpa &= phy_read(phydev,
					MDIO_DEVAD_NONE, MII_CTRL1000) << 2;
		}

		/* Set the baseline so we only have to set them
		 * if they're different
		 */
		phydev->speed = SPEED_10;
		phydev->duplex = DUPLEX_HALF;

		/* Check the gigabit fields */
		if (gblpa & (PHY_1000BTSR_1000FD | PHY_1000BTSR_1000HD)) {
			phydev->speed = SPEED_1000;

			if (gblpa & PHY_1000BTSR_1000FD)
				phydev->duplex = DUPLEX_FULL;

			/* We're done! */
			return 0;
		}

		lpa = phy_read(phydev, MDIO_DEVAD_NONE, MII_ADVERTISE);
		lpa &= phy_read(phydev, MDIO_DEVAD_NONE, MII_LPA);

		if (lpa & (LPA_100FULL | LPA_100HALF)) {
			phydev->speed = SPEED_100;

			if (lpa & LPA_100FULL)
				phydev->duplex = DUPLEX_FULL;

		} else if (lpa & LPA_10FULL) {
			phydev->duplex = DUPLEX_FULL;
		}

		/*
		 * Extended status may indicate that the PHY supports
		 * 1000BASE-T/X even though the 1000BASE-T registers
		 * are missing. In this case we can't tell whether the
		 * peer also supports it, so we only check extended
		 * status if the 1000BASE-T registers are actually
		 * missing.
		 */
		if ((mii_reg & BMSR_ESTATEN) && !(mii_reg & BMSR_ERCAP))
			estatus = phy_read(phydev, MDIO_DEVAD_NONE,
					   MII_ESTATUS);

		if (estatus & (ESTATUS_1000_XFULL | ESTATUS_1000_XHALF |
				ESTATUS_1000_TFULL | ESTATUS_1000_THALF)) {
			phydev->speed = SPEED_1000;
			if (estatus & (ESTATUS_1000_XFULL | ESTATUS_1000_TFULL))
				phydev->duplex = DUPLEX_FULL;
		}

	} else {
		u32 bmcr = phy_read(phydev, MDIO_DEVAD_NONE, MII_BMCR);

		phydev->speed = SPEED_10;
		phydev->duplex = DUPLEX_HALF;

		if (bmcr & BMCR_FULLDPLX)
			phydev->duplex = DUPLEX_FULL;

		if (bmcr & BMCR_SPEED1000)
			phydev->speed = SPEED_1000;
		else if (bmcr & BMCR_SPEED100)
			phydev->speed = SPEED_100;
	}

	return 0;
}

int genphy_config(struct phy_device *phydev)
{
	int val;
	u32 features;

	features = (SUPPORTED_TP | SUPPORTED_MII
			| SUPPORTED_AUI | SUPPORTED_FIBRE |
			SUPPORTED_BNC);

	/* Do we support autonegotiation? */
	val = phy_read(phydev, MDIO_DEVAD_NONE, MII_BMSR);

	if (val < 0)
		return val;

	if (val & BMSR_ANEGCAPABLE)
		features |= SUPPORTED_Autoneg;

	if (val & BMSR_100FULL)
		features |= SUPPORTED_100baseT_Full;
	if (val & BMSR_100HALF)
		features |= SUPPORTED_100baseT_Half;
	if (val & BMSR_10FULL)
		features |= SUPPORTED_10baseT_Full;
	if (val & BMSR_10HALF)
		features |= SUPPORTED_10baseT_Half;

	if (val & BMSR_ESTATEN) {
		val = phy_read(phydev, MDIO_DEVAD_NONE, MII_ESTATUS);

		if (val < 0)
			return val;

		if (val & ESTATUS_1000_TFULL)
			features |= SUPPORTED_1000baseT_Full;
		if (val & ESTATUS_1000_THALF)
			features |= SUPPORTED_1000baseT_Half;
		if (val & ESTATUS_1000_XFULL)
			features |= SUPPORTED_1000baseX_Full;
		if (val & ESTATUS_1000_XHALF)
			features |= SUPPORTED_1000baseX_Half;
	}

	phydev->supported &= features;
	phydev->advertising &= features;

	genphy_config_aneg(phydev);

	return 0;
}

int genphy_startup(struct phy_device *phydev)
{
	int ret;

	ret = genphy_update_link(phydev);
	if (ret)
		return ret;

	return genphy_parse_link(phydev);
}

int genphy_shutdown(struct phy_device *phydev)
{
	return 0;
}

static struct phy_driver genphy_driver = {
	.uid		= 0xffffffff,
	.mask		= 0xffffffff,
	.name		= "Generic PHY",
	.features	= PHY_GBIT_FEATURES | SUPPORTED_MII |
			  SUPPORTED_AUI | SUPPORTED_FIBRE |
			  SUPPORTED_BNC,
	.config		= genphy_config,
	.startup	= genphy_startup,
	.shutdown	= genphy_shutdown,
};

int genphy_init(void)
{
	return phy_register(&genphy_driver);
}

static LIST_HEAD(phy_drivers);

int phy_init(void)
{
#ifdef CONFIG_NEEDS_MANUAL_RELOC
	/*
	 * The pointers inside phy_drivers also needs to be updated incase of
	 * manual reloc, without which these points to some invalid
	 * pre reloc address and leads to invalid accesses, hangs.
	 */
	struct list_head *head = &phy_drivers;

	head->next = (void *)head->next + gd->reloc_off;
	head->prev = (void *)head->prev + gd->reloc_off;
#endif

#ifdef CONFIG_B53_SWITCH
	phy_b53_init();
#endif
#ifdef CONFIG_MV88E61XX_SWITCH
	phy_mv88e61xx_init();
#endif
#ifdef CONFIG_PHY_AQUANTIA
	phy_aquantia_init();
#endif
#ifdef CONFIG_PHY_ATHEROS
	phy_atheros_init();
#endif
#ifdef CONFIG_PHY_BROADCOM
	phy_broadcom_init();
#endif
#ifdef CONFIG_PHY_CORTINA
	phy_cortina_init();
#endif
#ifdef CONFIG_PHY_DAVICOM
	phy_davicom_init();
#endif
#ifdef CONFIG_PHY_ET1011C
	phy_et1011c_init();
#endif
#ifdef CONFIG_PHY_LXT
	phy_lxt_init();
#endif
#ifdef CONFIG_PHY_MARVELL
	phy_marvell_init();
#endif
#ifdef CONFIG_PHY_MICREL_KSZ8XXX
	phy_micrel_ksz8xxx_init();
#endif
#ifdef CONFIG_PHY_MICREL_KSZ90X1
	phy_micrel_ksz90x1_init();
#endif
#ifdef CONFIG_PHY_MESON_GXL
	phy_meson_gxl_init();
#endif
#ifdef CONFIG_PHY_NATSEMI
	phy_natsemi_init();
#endif
#ifdef CONFIG_PHY_REALTEK
	phy_realtek_init();
#endif
#ifdef CONFIG_PHY_SMSC
	phy_smsc_init();
#endif
#ifdef CONFIG_PHY_TERANETICS
	phy_teranetics_init();
#endif
#ifdef CONFIG_PHY_TI
	phy_ti_init();
#endif
#ifdef CONFIG_PHY_VITESSE
	phy_vitesse_init();
#endif
#ifdef CONFIG_PHY_XILINX
	phy_xilinx_init();
#endif
#ifdef CONFIG_PHY_MSCC
	phy_mscc_init();
#endif
#ifdef CONFIG_PHY_FIXED
	phy_fixed_init();
#endif
#ifdef CONFIG_PHY_XILINX_GMII2RGMII
	phy_xilinx_gmii2rgmii_init();
#endif
	genphy_init();

	return 0;
}

int phy_register(struct phy_driver *drv)
{
	INIT_LIST_HEAD(&drv->list);
	list_add_tail(&drv->list, &phy_drivers);

#ifdef CONFIG_NEEDS_MANUAL_RELOC
	if (drv->probe)
		drv->probe += gd->reloc_off;
	if (drv->config)
		drv->config += gd->reloc_off;
	if (drv->startup)
		drv->startup += gd->reloc_off;
	if (drv->shutdown)
		drv->shutdown += gd->reloc_off;
	if (drv->readext)
		drv->readext += gd->reloc_off;
	if (drv->writeext)
		drv->writeext += gd->reloc_off;
	if (drv->read_mmd)
		drv->read_mmd += gd->reloc_off;
	if (drv->write_mmd)
		drv->write_mmd += gd->reloc_off;
#endif
	return 0;
}

int phy_set_supported(struct phy_device *phydev, u32 max_speed)
{
	/* The default values for phydev->supported are provided by the PHY
	 * driver "features" member, we want to reset to sane defaults first
	 * before supporting higher speeds.
	 */
	phydev->supported &= PHY_DEFAULT_FEATURES;

	switch (max_speed) {
	default:
		return -ENOTSUPP;
	case SPEED_1000:
		phydev->supported |= PHY_1000BT_FEATURES;
		/* fall through */
	case SPEED_100:
		phydev->supported |= PHY_100BT_FEATURES;
		/* fall through */
	case SPEED_10:
		phydev->supported |= PHY_10BT_FEATURES;
	}

	return 0;
}

static int phy_probe(struct phy_device *phydev)
{
	int err = 0;

	phydev->advertising = phydev->drv->features;
	phydev->supported = phydev->drv->features;

	phydev->mmds = phydev->drv->mmds;

	if (phydev->drv->probe)
		err = phydev->drv->probe(phydev);

	return err;
}

static struct phy_driver *generic_for_interface(phy_interface_t interface)
{
#ifdef CONFIG_PHYLIB_10G
	if (is_10g_interface(interface))
		return &gen10g_driver;
#endif

	return &genphy_driver;
}

static struct phy_driver *get_phy_driver(struct phy_device *phydev,
					 phy_interface_t interface)
{
	struct list_head *entry;
	int phy_id = phydev->phy_id;
	struct phy_driver *drv = NULL;

	list_for_each(entry, &phy_drivers) {
		drv = list_entry(entry, struct phy_driver, list);
		if ((drv->uid & drv->mask) == (phy_id & drv->mask))
			return drv;
	}

	/* If we made it here, there's no driver for this PHY */
	return generic_for_interface(interface);
}

static struct phy_device *phy_device_create(struct mii_dev *bus, int addr,
					    u32 phy_id, bool is_c45,
					    phy_interface_t interface)
{
	struct phy_device *dev;

	/*
	 * We allocate the device, and initialize the
	 * default values
	 */
	dev = malloc(sizeof(*dev));
	if (!dev) {
		printf("Failed to allocate PHY device for %s:%d\n",
		       bus->name, addr);
		return NULL;
	}

	memset(dev, 0, sizeof(*dev));

	dev->duplex = -1;
	dev->link = 0;
	dev->interface = interface;

#ifdef CONFIG_DM_ETH
	dev->node = ofnode_null();
#endif

	dev->autoneg = AUTONEG_ENABLE;

	dev->addr = addr;
	dev->phy_id = phy_id;
	dev->is_c45 = is_c45;
	dev->bus = bus;

	dev->drv = get_phy_driver(dev, interface);

	if (phy_probe(dev)) {
		printf("%s, PHY probe failed\n", __func__);
		return NULL;
	}

	if (addr >= 0 && addr < PHY_MAX_ADDR)
		bus->phymap[addr] = dev;

	return dev;
}

/**
 * get_phy_id - reads the specified addr for its ID.
 * @bus: the target MII bus
 * @addr: PHY address on the MII bus
 * @phy_id: where to store the ID retrieved.
 *
 * Description: Reads the ID registers of the PHY at @addr on the
 *   @bus, stores it in @phy_id and returns zero on success.
 */
int __weak get_phy_id(struct mii_dev *bus, int addr, int devad, u32 *phy_id)
{
	int phy_reg;

	/*
	 * Grab the bits from PHYIR1, and put them
	 * in the upper half
	 */
	phy_reg = bus->read(bus, addr, devad, MII_PHYSID1);

	if (phy_reg < 0)
		return -EIO;

	*phy_id = (phy_reg & 0xffff) << 16;

	/* Grab the bits from PHYIR2, and put them in the lower half */
	phy_reg = bus->read(bus, addr, devad, MII_PHYSID2);

	if (phy_reg < 0)
		return -EIO;

	*phy_id |= (phy_reg & 0xffff);

	return 0;
}

static struct phy_device *create_phy_by_mask(struct mii_dev *bus,
					     uint phy_mask, int devad,
					     phy_interface_t interface)
{
	u32 phy_id = 0xffffffff;
	bool is_c45;

	while (phy_mask) {
		int addr = ffs(phy_mask) - 1;
		int r = get_phy_id(bus, addr, devad, &phy_id);

		/*
		 * If the PHY ID is flat 0 we ignore it.  There are C45 PHYs
		 * that return all 0s for C22 reads (like Aquantia AQR112) and
		 * there are C22 PHYs that return all 0s for C45 reads (like
		 * Atheros AR8035).
		 */
		if (r == 0 && phy_id == 0)
			goto next;

		/* If the PHY ID is mostly f's, we didn't find anything */
		if (r == 0 && (phy_id & 0x1fffffff) != 0x1fffffff) {
			is_c45 = (devad == MDIO_DEVAD_NONE) ? false : true;
			return phy_device_create(bus, addr, phy_id, is_c45,
						 interface);
		}
next:
		phy_mask &= ~(1 << addr);
	}
	return NULL;
}

static struct phy_device *search_for_existing_phy(struct mii_dev *bus,
						  uint phy_mask,
						  phy_interface_t interface)
{
	/* If we have one, return the existing device, with new interface */
	while (phy_mask) {
		int addr = ffs(phy_mask) - 1;

		if (bus->phymap[addr]) {
			bus->phymap[addr]->interface = interface;
			return bus->phymap[addr];
		}
		phy_mask &= ~(1 << addr);
	}
	return NULL;
}

static struct phy_device *get_phy_device_by_mask(struct mii_dev *bus,
						 uint phy_mask,
						 phy_interface_t interface)
{
	int i;
	struct phy_device *phydev;

	phydev = search_for_existing_phy(bus, phy_mask, interface);
	if (phydev)
		return phydev;
	/* Try Standard (ie Clause 22) access */
	/* Otherwise we have to try Clause 45 */
	for (i = 0; i < 5; i++) {
		phydev = create_phy_by_mask(bus, phy_mask,
					    i ? i : MDIO_DEVAD_NONE, interface);
		if (IS_ERR(phydev))
			return NULL;
		if (phydev)
			return phydev;
	}

	debug("\n%s PHY: ", bus->name);
	while (phy_mask) {
		int addr = ffs(phy_mask) - 1;

		debug("%d ", addr);
		phy_mask &= ~(1 << addr);
	}
	debug("not found\n");

	return NULL;
}

/**
 * get_phy_device - reads the specified PHY device and returns its
 *                  @phy_device struct
 * @bus: the target MII bus
 * @addr: PHY address on the MII bus
 *
 * Description: Reads the ID registers of the PHY at @addr on the
 *   @bus, then allocates and returns the phy_device to represent it.
 */
static struct phy_device *get_phy_device(struct mii_dev *bus, int addr,
					 phy_interface_t interface)
{
	return get_phy_device_by_mask(bus, 1 << addr, interface);
}

int phy_reset(struct phy_device *phydev)
{
	int reg;
	int timeout = 500;
	int devad = MDIO_DEVAD_NONE;

	if (phydev->flags & PHY_FLAG_BROKEN_RESET)
		return 0;

#ifdef CONFIG_PHYLIB_10G
	/* If it's 10G, we need to issue reset through one of the MMDs */
	if (is_10g_interface(phydev->interface)) {
		if (!phydev->mmds)
			gen10g_discover_mmds(phydev);

		devad = ffs(phydev->mmds) - 1;
	}
#endif

	if (phy_write(phydev, devad, MII_BMCR, BMCR_RESET) < 0) {
		debug("PHY reset failed\n");
		return -1;
	}

#ifdef CONFIG_PHY_RESET_DELAY
	udelay(CONFIG_PHY_RESET_DELAY);	/* Intel LXT971A needs this */
#endif
	/*
	 * Poll the control register for the reset bit to go to 0 (it is
	 * auto-clearing).  This should happen within 0.5 seconds per the
	 * IEEE spec.
	 */
	reg = phy_read(phydev, devad, MII_BMCR);
	while ((reg & BMCR_RESET) && timeout--) {
		reg = phy_read(phydev, devad, MII_BMCR);

		if (reg < 0) {
			debug("PHY status read failed\n");
			return -1;
		}
		udelay(1000);
	}

	if (reg & BMCR_RESET) {
		puts("PHY reset timed out\n");
		return -1;
	}

	return 0;
}

int miiphy_reset(const char *devname, unsigned char addr)
{
	struct mii_dev *bus = miiphy_get_dev_by_name(devname);
	struct phy_device *phydev;

	/*
	 * miiphy_reset was only used on standard PHYs, so we'll fake it here.
	 * If later code tries to connect with the right interface, this will
	 * be corrected by get_phy_device in phy_connect()
	 */
	phydev = get_phy_device(bus, addr, PHY_INTERFACE_MODE_MII);

	return phy_reset(phydev);
}

struct phy_device *phy_find_by_mask(struct mii_dev *bus, uint phy_mask,
				    phy_interface_t interface)
{
	/* Reset the bus */
	if (bus->reset) {
		bus->reset(bus);

		/* Wait 15ms to make sure the PHY has come out of hard reset */
		mdelay(15);
	}

	return get_phy_device_by_mask(bus, phy_mask, interface);
}

#ifdef CONFIG_DM_ETH
void phy_connect_dev(struct phy_device *phydev, struct udevice *dev)
#else
void phy_connect_dev(struct phy_device *phydev, struct eth_device *dev)
#endif
{
	/* Soft Reset the PHY */
	phy_reset(phydev);
	if (phydev->dev && phydev->dev != dev) {
		printf("%s:%d is connected to %s.  Reconnecting to %s\n",
		       phydev->bus->name, phydev->addr,
		       phydev->dev->name, dev->name);
	}
	phydev->dev = dev;
	debug("%s connected to %s\n", dev->name, phydev->drv->name);
}

#ifdef CONFIG_PHY_XILINX_GMII2RGMII
#ifdef CONFIG_DM_ETH
static struct phy_device *phy_connect_gmii2rgmii(struct mii_dev *bus,
						 struct udevice *dev,
						 phy_interface_t interface)
#else
static struct phy_device *phy_connect_gmii2rgmii(struct mii_dev *bus,
						 struct eth_device *dev,
						 phy_interface_t interface)
#endif
{
	struct phy_device *phydev = NULL;
	int sn = dev_of_offset(dev);
	int off;

	while (sn > 0) {
		off = fdt_node_offset_by_compatible(gd->fdt_blob, sn,
						    "xlnx,gmii-to-rgmii-1.0");
		if (off > 0) {
<<<<<<< HEAD
			phydev = phy_device_create(bus,
						   off, PHY_GMII2RGMII_ID,
=======
			phydev = phy_device_create(bus, off,
						   PHY_GMII2RGMII_ID, false,
>>>>>>> 3414936b
						   interface);
			break;
		}
		if (off == -FDT_ERR_NOTFOUND)
			sn = fdt_first_subnode(gd->fdt_blob, sn);
		else
			printf("%s: Error finding compat string:%d\n",
			       __func__, off);
	}

	return phydev;
}
#endif

#ifdef CONFIG_PHY_FIXED
#ifdef CONFIG_DM_ETH
static struct phy_device *phy_connect_fixed(struct mii_dev *bus,
					    struct udevice *dev,
					    phy_interface_t interface)
#else
static struct phy_device *phy_connect_fixed(struct mii_dev *bus,
					    struct eth_device *dev,
					    phy_interface_t interface)
#endif
{
	struct phy_device *phydev = NULL;
	int sn;
	const char *name;

	sn = fdt_first_subnode(gd->fdt_blob, dev_of_offset(dev));
	while (sn > 0) {
		name = fdt_get_name(gd->fdt_blob, sn, NULL);
		if (name && strcmp(name, "fixed-link") == 0) {
			phydev = phy_device_create(bus, sn, PHY_FIXED_ID, false,
						   interface);
			break;
		}
		sn = fdt_next_subnode(gd->fdt_blob, sn);
	}

	return phydev;
}
#endif

#ifdef CONFIG_DM_ETH
struct phy_device *phy_connect(struct mii_dev *bus, int addr,
			       struct udevice *dev,
			       phy_interface_t interface)
#else
struct phy_device *phy_connect(struct mii_dev *bus, int addr,
			       struct eth_device *dev,
			       phy_interface_t interface)
#endif
{
	struct phy_device *phydev = NULL;
<<<<<<< HEAD
	uint mask = (addr > 0) ? (0x1 << addr) : 0xffffffff;
=======
	uint mask = (addr >= 0) ? (1 << addr) : 0xffffffff;
>>>>>>> 3414936b

#ifdef CONFIG_PHY_FIXED
	phydev = phy_connect_fixed(bus, dev, interface);
#endif
#ifdef CONFIG_PHY_XILINX_GMII2RGMII
	if (!phydev)
		phydev = phy_connect_gmii2rgmii(bus, dev, interface);
#endif

	if (!phydev)
		phydev = phy_find_by_mask(bus, mask, interface);

	if (phydev)
		phy_connect_dev(phydev, dev);
	else
		printf("Could not get PHY for %s: addr %d\n", bus->name, addr);
	return phydev;
}

/*
 * Start the PHY.  Returns 0 on success, or a negative error code.
 */
int phy_startup(struct phy_device *phydev)
{
	if (phydev->drv->startup)
		return phydev->drv->startup(phydev);

	return 0;
}

__weak int board_phy_config(struct phy_device *phydev)
{
	if (phydev->drv->config)
		return phydev->drv->config(phydev);
	return 0;
}

int phy_config(struct phy_device *phydev)
{
	/* Invoke an optional board-specific helper */
	return board_phy_config(phydev);
}

int phy_shutdown(struct phy_device *phydev)
{
	if (phydev->drv->shutdown)
		phydev->drv->shutdown(phydev);

	return 0;
}

int phy_get_interface_by_name(const char *str)
{
	int i;

	for (i = 0; i < PHY_INTERFACE_MODE_COUNT; i++) {
		if (!strcmp(str, phy_interface_strings[i]))
			return i;
	}

	return -1;
}<|MERGE_RESOLUTION|>--- conflicted
+++ resolved
@@ -940,13 +940,8 @@
 		off = fdt_node_offset_by_compatible(gd->fdt_blob, sn,
 						    "xlnx,gmii-to-rgmii-1.0");
 		if (off > 0) {
-<<<<<<< HEAD
-			phydev = phy_device_create(bus,
-						   off, PHY_GMII2RGMII_ID,
-=======
 			phydev = phy_device_create(bus, off,
 						   PHY_GMII2RGMII_ID, false,
->>>>>>> 3414936b
 						   interface);
 			break;
 		}
@@ -1002,11 +997,7 @@
 #endif
 {
 	struct phy_device *phydev = NULL;
-<<<<<<< HEAD
-	uint mask = (addr > 0) ? (0x1 << addr) : 0xffffffff;
-=======
 	uint mask = (addr >= 0) ? (1 << addr) : 0xffffffff;
->>>>>>> 3414936b
 
 #ifdef CONFIG_PHY_FIXED
 	phydev = phy_connect_fixed(bus, dev, interface);
