--- conflicted
+++ resolved
@@ -48,11 +48,7 @@
 	/* Calculation results. */
 	unsigned int calc_bauderror, bdiv, bgen;
 	unsigned long calc_baud = 0;
-<<<<<<< HEAD
-	unsigned long baud = gd->baudrate;
-=======
 	unsigned long baud;
->>>>>>> fc91d1de
 	unsigned long clock = get_uart_clk(port);
 	struct uart_zynq *regs = uart_zynq_ports[port];
 
