menuconfig SPI
	bool "SPI Support"
	help
	  The "Serial Peripheral Interface" is a low level synchronous
          protocol.  Chips that support SPI can have data transfer rates
          up to several tens of Mbit/sec.  Chips are addressed with a
          controller and a chipselect.  Most SPI slaves don't support
          dynamic device discovery; some are even write-only or read-only.

          SPI is widely used by microcontrollers to talk with sensors,
          eeprom and flash memory, codecs and various other controller
          chips, analog to digital (and d-to-a) converters, and more.
          MMC and SD cards can be accessed using SPI protocol; and for
          DataFlash cards used in MMC sockets, SPI must always be used.

          SPI is one of a family of similar protocols using a four wire
          interface (select, clock, data in, data out) including Microwire
          (half duplex), SSP, SSI, and PSP.  This driver framework should
          work with most such devices and controllers.

if SPI

config DM_SPI
	bool "Enable Driver Model for SPI drivers"
	depends on DM
	help
	  Enable driver model for SPI. The SPI slave interface
	  (spi_setup_slave(), spi_xfer(), etc.) is then implemented by
	  the SPI uclass. Drivers provide methods to access the SPI
	  buses that they control. The uclass interface is defined in
	  include/spi.h. The existing spi_slave structure is attached
	  as 'parent data' to every slave on each bus. Slaves
	  typically use driver-private data instead of extending the
	  spi_slave structure.

config SPI_MEM
	bool "SPI memory extension"
	help
	  Enable this option if you want to enable the SPI memory extension.
	  This extension is meant to simplify interaction with SPI memories
	  by providing an high-level interface to send memory-like commands.

if DM_SPI

config ALTERA_SPI
	bool "Altera SPI driver"
	help
	  Enable the Altera SPI driver. This driver can be used to
	  access the SPI NOR flash on platforms embedding this Altera
	  IP core. Please find details on the "Embedded Peripherals IP
	  User Guide" of Altera.

config ATCSPI200_SPI
	bool "Andestech ATCSPI200 SPI driver"
	help
	  Enable the Andestech ATCSPI200 SPI driver. This driver can be
	  used to access the SPI flash on AE3XX and AE250 platforms embedding
	  this Andestech IP core.

config ATH79_SPI
	bool "Atheros SPI driver"
	depends on ARCH_ATH79
	help
	  Enable the Atheros ar7xxx/ar9xxx SoC SPI driver, it was used
	  to access SPI NOR flash and other SPI peripherals. This driver
	  uses driver model and requires a device tree binding to operate.
	  please refer to doc/device-tree-bindings/spi/spi-ath79.txt.

config ATMEL_QSPI
	bool "Atmel Quad SPI Controller"
	depends on ARCH_AT91
	help
	  Enable the Atmel Quad SPI controller in master mode. This driver
	  does not support generic SPI. The implementation supports only the
	  spi-mem interface.

config ATMEL_SPI
	bool "Atmel SPI driver"
	default y if ARCH_AT91
	help
	  This enables driver for the Atmel SPI Controller, present on
	  many AT91 (ARM) chips. This driver can be used to access
	  the SPI Flash, such as AT25DF321.

config BCM63XX_HSSPI
	bool "BCM63XX HSSPI driver"
	depends on (ARCH_BMIPS || ARCH_BCM68360 || \
		    ARCH_BCM6858 || ARCH_BCM63158)
	help
	  Enable the BCM6328 HSSPI driver. This driver can be used to
	  access the SPI NOR flash on platforms embedding this Broadcom
	  SPI core.

config BCM63XX_SPI
	bool "BCM6348 SPI driver"
	depends on ARCH_BMIPS
	help
	  Enable the BCM6348/BCM6358 SPI driver. This driver can be used to
	  access the SPI NOR flash on platforms embedding these Broadcom
	  SPI cores.

config BCMSTB_SPI
	bool "BCMSTB SPI driver"
	help
	  Enable the Broadcom set-top box SPI driver. This driver can
	  be used to access the SPI flash on platforms embedding this
	  Broadcom SPI core.

config CORTINA_SFLASH
	bool "Cortina-Access Serial Flash controller driver"
	depends on DM_SPI && SPI_MEM
	help
	  Enable the Cortina-Access Serial Flash controller driver. This driver
	  can be used to access the SPI NOR/NAND flash on platforms embedding this
	  Cortina-Access IP core.

config CADENCE_QSPI
	bool "Cadence QSPI driver"
	help
	  Enable the Cadence Quad-SPI (QSPI) driver. This driver can be
	  used to access the SPI NOR flash on platforms embedding this
	  Cadence IP core.

config CADENCE_OSPI_VERSAL
	bool "Configure Versal OSPI"
<<<<<<< HEAD
	depends on ARCH_VERSAL && CADENCE_QSPI
=======
	depends on ARCH_VERSAL && CADENCE_QSPI && ZYNQMP_FIRMWARE
>>>>>>> e93ed120
	imply DM_GPIO
	help
	  This option is used to enable Versal OSPI DMA operations which
	  are used for ospi flash read using cadence qspi controller.

config CF_SPI
        bool "ColdFire SPI driver"
        help
          Enable the ColdFire SPI driver. This driver can be used on
          some m68k SoCs.

config DAVINCI_SPI
	bool "Davinci & Keystone SPI driver"
	depends on ARCH_DAVINCI || ARCH_KEYSTONE
	help
	  Enable the Davinci SPI driver

config DESIGNWARE_SPI
	bool "Designware SPI driver"
	help
	  Enable the Designware SPI driver. This driver can be used to
	  access the SPI NOR flash on platforms embedding this Designware
	  IP core.

config EXYNOS_SPI
	bool "Samsung Exynos SPI driver"
	help
	  Enable the Samsung Exynos SPI driver. This driver can be used to
	  access the SPI NOR flash on platforms embedding this Samsung
	  Exynos IP core.

config FSL_DSPI
	bool "Freescale DSPI driver"
	help
	  Enable the Freescale DSPI driver. This driver can be used to
	  access the SPI NOR flash and SPI Data flash on platforms embedding
	  this Freescale DSPI IP core. LS102xA and Colibri VF50/VF61 platforms
	  use this driver.

config FSL_QSPI
	bool "Freescale QSPI driver"
	imply SPI_FLASH_BAR
	help
	  Enable the Freescale Quad-SPI (QSPI) driver. This driver can be
	  used to access the SPI NOR flash on platforms embedding this
	  Freescale IP core.

config FSL_QSPI_AHB_FULL_MAP
	bool "Use full AHB memory map space"
	depends on FSL_QSPI
	default y if ARCH_MX6 || ARCH_MX7 || ARCH_MX7ULP || ARCH_IMX8M
	help
	  Enable the Freescale QSPI driver to use full AHB memory map space for
	  flash access.

config ICH_SPI
	bool "Intel ICH SPI driver"
	help
	  Enable the Intel ICH SPI driver. This driver can be used to
	  access the SPI NOR flash on platforms embedding this Intel
	  ICH IP core.

config KIRKWOOD_SPI
	bool "Marvell Kirkwood SPI Driver"
	help
	  Enable support for SPI on various Marvell SoCs, such as
	  Kirkwood and Armada 375.

config MESON_SPIFC
	bool "Amlogic Meson SPI Flash Controller driver"
	depends on ARCH_MESON
	help
	  Enable the Amlogic Meson SPI Flash Controller SPIFC) driver.
	  This driver can be used to access the SPI NOR flash chips on
	  Amlogic Meson SoCs.

config MPC8XX_SPI
	bool "MPC8XX SPI Driver"
	depends on MPC8xx
	help
	  Enable support for SPI on MPC8XX

config MPC8XXX_SPI
	bool "MPC8XXX SPI Driver"
	help
	  Enable support for SPI on the MPC8XXX PowerPC SoCs.

config MSCC_BB_SPI
	bool "MSCC bitbang SPI driver"
	depends on SOC_VCOREIII
	help
	  Enable MSCC bitbang SPI driver. This driver can be used on
	  MSCC SOCs.

config MT7621_SPI
	bool "MediaTek MT7621 SPI driver"
	depends on SOC_MT7628
	help
	  Enable the MT7621 SPI driver. This driver can be used to access
	  the SPI NOR flash on platforms embedding this Ralink / MediaTek
	  SPI core, like MT7621/7628/7688.

config MTK_SNFI_SPI
	bool "Mediatek SPI memory controller driver"
	depends on SPI_MEM
	help
	  Enable the Mediatek SPI memory controller driver. This driver is
	  originally based on the MediaTek SNFI IP core. It can only be
	  used to access SPI memory devices like SPI-NOR or SPI-NAND on
	  platforms embedding this IP core, like MT7622/M7629.

config MVEBU_A3700_SPI
	bool "Marvell Armada 3700 SPI driver"
	select CLK_ARMADA_3720
	help
	  Enable the Marvell Armada 3700 SPI driver. This driver can be
	  used to access the SPI NOR flash on platforms embedding this
	  Marvell IP core.

config MXS_SPI
	bool "MXS SPI Driver"
	help
	  Enable the MXS SPI controller driver. This driver can be used
	  on the i.MX23 and i.MX28 SoCs.

config NXP_FSPI
	bool "NXP FlexSPI driver"
	depends on SPI_MEM
	help
	  Enable the NXP FlexSPI (FSPI) driver. This driver can be used to
	  access the SPI NOR flash on platforms embedding this NXP IP core.

config OCTEON_SPI
	bool "Octeon SPI driver"
	depends on DM_PCI && (ARCH_OCTEON || ARCH_OCTEONTX || ARCH_OCTEONTX2)
	help
	  Enable the Octeon SPI driver. This driver can be used to
	  access the SPI NOR flash on Octeon II/III and OcteonTX/TX2
	  SoC platforms.

config OMAP3_SPI
	bool "McSPI driver for OMAP"
	help
	  SPI master controller for OMAP24XX and later Multichannel SPI
	  (McSPI). This driver be used to access SPI chips on platforms
	  embedding this OMAP3 McSPI IP core.

config PIC32_SPI
	bool "Microchip PIC32 SPI driver"
	depends on MACH_PIC32
	help
	  Enable the Microchip PIC32 SPI driver. This driver can be used
	  to access the SPI NOR flash, MMC-over-SPI on platforms based on
	  Microchip PIC32 family devices.

config PL022_SPI
	bool "ARM AMBA PL022 SSP controller driver"
	depends on ARM
	help
	  This selects the ARM(R) AMBA(R) PrimeCell PL022 SSP
	  controller. If you have an embedded system with an AMBA(R)
	  bus and a PL022 controller, say Y or M here.

config SPI_QUP
	bool "Qualcomm SPI controller with QUP interface"
	depends on ARCH_IPQ40XX
	help
	  Qualcomm Universal Peripheral (QUP) core is an AHB slave that
	  provides a common data path (an output FIFO and an input FIFO)
	  for serial peripheral interface (SPI) mini-core. SPI in master
	  mode supports up to 50MHz, up to four chip selects, programmable
	  data path from 4 bits to 32 bits and numerous protocol variants.

config RENESAS_RPC_SPI
	bool "Renesas RPC SPI driver"
	depends on RCAR_GEN3 || RZA1
	imply SPI_FLASH_BAR
	help
	  Enable the Renesas RPC SPI driver, used to access SPI NOR flash
	  on Renesas RCar Gen3 SoCs. This uses driver model and requires a
	  device tree binding to operate.

config ROCKCHIP_SPI
	bool "Rockchip SPI driver"
	help
	  Enable the Rockchip SPI driver, used to access SPI NOR flash and
	  other SPI peripherals (such as the Chrome OS EC) on Rockchip SoCs.
	  This uses driver model and requires a device tree binding to
	  operate.

config SANDBOX_SPI
	bool "Sandbox SPI driver"
	depends on SANDBOX && DM
	help
	  Enable SPI support for sandbox. This is an emulation of a real SPI
	  bus. Devices can be attached to the bus using the device tree
	  which specifies the driver to use. As an example, see this device
	  tree fragment from sandbox.dts. It shows that the SPI bus has a
	  single flash device on chip select 0 which is emulated by the driver
	  for "sandbox,spi-flash", which is in drivers/mtd/spi/sandbox.c.

	  spi@0 {
		#address-cells = <1>;
		#size-cells = <0>;
		reg = <0>;
		compatible = "sandbox,spi";
		cs-gpios = <0>, <&gpio_a 0>;
		flash@0 {
			reg = <0>;
			compatible = "spansion,m25p16", "jedec,spi-nor";
			spi-max-frequency = <40000000>;
			sandbox,filename = "spi.bin";
		};
	  };

config SPI_SIFIVE
	bool "SiFive SPI driver"
	help
	  This driver supports the SiFive SPI IP. If unsure say N.
	  Enable the SiFive SPI controller driver.

	  The SiFive SPI controller driver is found on various SiFive SoCs.

config SOFT_SPI
	bool "Soft SPI driver"
	help
	 Enable Soft SPI driver. This driver is to use GPIO simulate
	 the SPI protocol.

config SPI_SUNXI
	bool "Allwinner SoC SPI controllers"
	default ARCH_SUNXI
	help
	  Enable the Allwinner SoC SPi controller driver.

	  Same controller driver can reuse in all Allwinner SoC variants.

config STM32_QSPI
	bool "STM32F7 QSPI driver"
	depends on STM32F4 || STM32F7 || ARCH_STM32MP
	help
	  Enable the STM32F7 Quad-SPI (QSPI) driver. This driver can be
	  used to access the SPI NOR flash chips on platforms embedding
	  this ST IP core.

config STM32_SPI
	bool "STM32 SPI driver"
	depends on ARCH_STM32MP
	help
	  Enable the STM32 Serial Peripheral Interface (SPI) driver for STM32MP
	  SoCs. This uses driver model and requires a device tree binding to
	  operate.

config TEGRA114_SPI
	bool "nVidia Tegra114 SPI driver"
	help
	  Enable the nVidia Tegra114 SPI driver. This driver can be used to
	  access the SPI NOR flash on platforms embedding this nVidia Tegra114
	  IP core.

	  This controller is different than the older SoCs SPI controller and
	  also register interface get changed with this controller.

config TEGRA20_SFLASH
	bool "nVidia Tegra20 Serial Flash controller driver"
	help
	  Enable the nVidia Tegra20 Serial Flash controller driver. This driver
	  can be used to access the SPI NOR flash on platforms embedding this
	  nVidia Tegra20 IP core.

config TEGRA20_SLINK
	bool "nVidia Tegra20/Tegra30 SLINK driver"
	help
	  Enable the nVidia Tegra20/Tegra30 SLINK driver. This driver can
	  be used to access the SPI NOR flash on platforms embedding this
	  nVidia Tegra20/Tegra30 IP cores.

config TEGRA210_QSPI
	bool "nVidia Tegra210 QSPI driver"
	help
	  Enable the Tegra Quad-SPI (QSPI) driver for T210. This driver
	  be used to access SPI chips on platforms embedding this
	  NVIDIA Tegra210 IP core.

config TI_QSPI
	bool "TI QSPI driver"
	imply TI_EDMA3
	help
	  Enable the TI Quad-SPI (QSPI) driver for DRA7xx and AM43xx evms.
	  This driver support spi flash single, quad and memory reads.

config UNIPHIER_SPI
	bool "Socionext UniPhier SPI driver"
	depends on ARCH_UNIPHIER
	help
	  Enable the Socionext UniPhier SPI driver. This driver can
	  be used to access SPI chips on platforms embedding this
	  UniPhier IP core.

config XILINX_SPI
	bool "Xilinx SPI driver"
	help
	  Enable the Xilinx SPI driver from the Xilinx EDK. This SPI
	  controller support 8 bit SPI transfers only, with or w/o FIFO.
	  For more info on Xilinx SPI Register Definitions and Overview
	  see driver file - drivers/spi/xilinx_spi.c

config ZYNQ_SPI
	bool "Zynq SPI driver"
	help
	  Enable the Zynq SPI driver. This driver can be used to
	  access the SPI NOR flash on platforms embedding this Zynq
	  SPI IP core.

config ZYNQ_QSPI
	bool "Zynq QSPI driver"
	imply SPI_FLASH_BAR
	help
	  Enable the Zynq Quad-SPI (QSPI) driver. This driver can be
	  used to access the SPI NOR flash on platforms embedding this
	  Zynq QSPI IP core. This IP is used to connect the flash in
	  4-bit qspi, 8-bit dual stacked and shared 4-bit dual parallel.

config ZYNQMP_GQSPI
	bool "Configure ZynqMP Generic QSPI"
	help
	  This option is used to enable ZynqMP QSPI controller driver which
	  is used to communicate with qspi flash devices.

endif # if DM_SPI

config FSL_ESPI
	bool "Freescale eSPI driver"
	imply SPI_FLASH_BAR
	help
	  Enable the Freescale eSPI driver. This driver can be used to
	  access the SPI interface and SPI NOR flash on platforms embedding
	  this Freescale eSPI IP core.

config SH_QSPI
	bool "Renesas Quad SPI driver"
	help
	  Enable the Renesas Quad SPI controller driver. This driver can be
	  used on Renesas SoCs.

config MXC_SPI
	bool "MXC SPI Driver"
	help
	  Enable the MXC SPI controller driver. This driver can be used
	  on various i.MX SoCs such as i.MX31/35/51/6/7.

endif # menu "SPI Support"<|MERGE_RESOLUTION|>--- conflicted
+++ resolved
@@ -123,11 +123,7 @@
 
 config CADENCE_OSPI_VERSAL
 	bool "Configure Versal OSPI"
-<<<<<<< HEAD
-	depends on ARCH_VERSAL && CADENCE_QSPI
-=======
 	depends on ARCH_VERSAL && CADENCE_QSPI && ZYNQMP_FIRMWARE
->>>>>>> e93ed120
 	imply DM_GPIO
 	help
 	  This option is used to enable Versal OSPI DMA operations which
