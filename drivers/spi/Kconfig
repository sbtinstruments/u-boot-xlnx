menuconfig SPI
	bool "SPI Support"
	help
	  The "Serial Peripheral Interface" is a low level synchronous
          protocol.  Chips that support SPI can have data transfer rates
          up to several tens of Mbit/sec.  Chips are addressed with a
          controller and a chipselect.  Most SPI slaves don't support
          dynamic device discovery; some are even write-only or read-only.

          SPI is widely used by microcontrollers to talk with sensors,
          eeprom and flash memory, codecs and various other controller
          chips, analog to digital (and d-to-a) converters, and more.
          MMC and SD cards can be accessed using SPI protocol; and for
          DataFlash cards used in MMC sockets, SPI must always be used.

          SPI is one of a family of similar protocols using a four wire
          interface (select, clock, data in, data out) including Microwire
          (half duplex), SSP, SSI, and PSP.  This driver framework should
          work with most such devices and controllers.

if SPI

config DM_SPI
	bool "Enable Driver Model for SPI drivers"
	depends on DM
	help
	  Enable driver model for SPI. The SPI slave interface
	  (spi_setup_slave(), spi_xfer(), etc.) is then implemented by
	  the SPI uclass. Drivers provide methods to access the SPI
	  buses that they control. The uclass interface is defined in
	  include/spi.h. The existing spi_slave structure is attached
	  as 'parent data' to every slave on each bus. Slaves
	  typically use driver-private data instead of extending the
	  spi_slave structure.

config SPI_MEM
	bool "SPI memory extension"
	help
	  Enable this option if you want to enable the SPI memory extension.
	  This extension is meant to simplify interaction with SPI memories
	  by providing an high-level interface to send memory-like commands.

if DM_SPI

config ALTERA_SPI
	bool "Altera SPI driver"
	help
	  Enable the Altera SPI driver. This driver can be used to
	  access the SPI NOR flash on platforms embedding this Altera
	  IP core. Please find details on the "Embedded Peripherals IP
	  User Guide" of Altera.

config ATCSPI200_SPI
	bool "Andestech ATCSPI200 SPI driver"
	help
	  Enable the Andestech ATCSPI200 SPI driver. This driver can be
	  used to access the SPI flash on AE3XX and AE250 platforms embedding
	  this Andestech IP core.

config ATH79_SPI
	bool "Atheros SPI driver"
	depends on ARCH_ATH79
	help
	  Enable the Atheros ar7xxx/ar9xxx SoC SPI driver, it was used
	  to access SPI NOR flash and other SPI peripherals. This driver
	  uses driver model and requires a device tree binding to operate.
	  please refer to doc/device-tree-bindings/spi/spi-ath79.txt.

config ATMEL_QSPI
	bool "Atmel Quad SPI Controller"
	depends on ARCH_AT91
	help
	  Enable the Atmel Quad SPI controller in master mode. This driver
	  does not support generic SPI. The implementation supports only the
	  spi-mem interface.

config ATMEL_SPI
	bool "Atmel SPI driver"
	default y if ARCH_AT91
	help
	  This enables driver for the Atmel SPI Controller, present on
	  many AT91 (ARM) chips. This driver can be used to access
	  the SPI Flash, such as AT25DF321.

config BCM63XX_HSSPI
	bool "BCM63XX HSSPI driver"
	depends on (ARCH_BMIPS || ARCH_BCM6858 || ARCH_BCM63158)
	help
	  Enable the BCM6328 HSSPI driver. This driver can be used to
	  access the SPI NOR flash on platforms embedding this Broadcom
	  SPI core.

config BCM63XX_SPI
	bool "BCM6348 SPI driver"
	depends on ARCH_BMIPS
	help
	  Enable the BCM6348/BCM6358 SPI driver. This driver can be used to
	  access the SPI NOR flash on platforms embedding these Broadcom
	  SPI cores.

config BCMSTB_SPI
	bool "BCMSTB SPI driver"
	help
	  Enable the Broadcom set-top box SPI driver. This driver can
	  be used to access the SPI flash on platforms embedding this
	  Broadcom SPI core.

config CADENCE_QSPI
	bool "Cadence QSPI driver"
	help
	  Enable the Cadence Quad-SPI (QSPI) driver. This driver can be
	  used to access the SPI NOR flash on platforms embedding this
	  Cadence IP core.

config CADENCE_OSPI_VERSAL
	bool "Configure Versal OSPI"
	depends on ARCH_VERSAL && CADENCE_QSPI
	imply DM_GPIO
	help
	  This option is used to enable Versal OSPI DMA operations which
	  are used for ospi flash read using cadence qspi controller.

<<<<<<< HEAD
=======
config CF_SPI
        bool "ColdFire SPI driver"
        help
          Enable the ColdFire SPI driver. This driver can be used on
          some m68k SoCs.

>>>>>>> 3414936b
config DESIGNWARE_SPI
	bool "Designware SPI driver"
	help
	  Enable the Designware SPI driver. This driver can be used to
	  access the SPI NOR flash on platforms embedding this Designware
	  IP core.

config EXYNOS_SPI
	bool "Samsung Exynos SPI driver"
	help
	  Enable the Samsung Exynos SPI driver. This driver can be used to
	  access the SPI NOR flash on platforms embedding this Samsung
	  Exynos IP core.

config FSL_DSPI
	bool "Freescale DSPI driver"
	help
	  Enable the Freescale DSPI driver. This driver can be used to
	  access the SPI NOR flash and SPI Data flash on platforms embedding
	  this Freescale DSPI IP core. LS102xA and Colibri VF50/VF61 platforms
	  use this driver.

config ICH_SPI
	bool "Intel ICH SPI driver"
	imply SPI_FLASH_BAR
	help
	  Enable the Intel ICH SPI driver. This driver can be used to
	  access the SPI NOR flash on platforms embedding this Intel
	  ICH IP core.

config MESON_SPIFC
	bool "Amlogic Meson SPI Flash Controller driver"
	depends on ARCH_MESON
	help
	  Enable the Amlogic Meson SPI Flash Controller SPIFC) driver.
	  This driver can be used to access the SPI NOR flash chips on
	  Amlogic Meson SoCs.

config MPC8XX_SPI
	bool "MPC8XX SPI Driver"
	depends on MPC8xx
	help
	  Enable support for SPI on MPC8XX

config MPC8XXX_SPI
	bool "MPC8XXX SPI Driver"
	help
	  Enable support for SPI on the MPC8XXX PowerPC SoCs.

config MT7621_SPI
	bool "MediaTek MT7621 SPI driver"
	depends on SOC_MT7628
	help
	  Enable the MT7621 SPI driver. This driver can be used to access
	  the SPI NOR flash on platforms embedding this Ralink / MediaTek
	  SPI core, like MT7621/7628/7688.

config MTK_SNFI_SPI
	bool "Mediatek SPI memory controller driver"
	depends on SPI_MEM
	help
	  Enable the Mediatek SPI memory controller driver. This driver is
	  originally based on the MediaTek SNFI IP core. It can only be
	  used to access SPI memory devices like SPI-NOR or SPI-NAND on
	  platforms embedding this IP core, like MT7622/M7629.

config MVEBU_A3700_SPI
	bool "Marvell Armada 3700 SPI driver"
	select CLK_ARMADA_3720
	help
	  Enable the Marvell Armada 3700 SPI driver. This driver can be
	  used to access the SPI NOR flash on platforms embedding this
	  Marvell IP core.

config PIC32_SPI
	bool "Microchip PIC32 SPI driver"
	depends on MACH_PIC32
	help
	  Enable the Microchip PIC32 SPI driver. This driver can be used
	  to access the SPI NOR flash, MMC-over-SPI on platforms based on
	  Microchip PIC32 family devices.

config PL022_SPI
	bool "ARM AMBA PL022 SSP controller driver"
	depends on ARM
	help
	  This selects the ARM(R) AMBA(R) PrimeCell PL022 SSP
	  controller. If you have an embedded system with an AMBA(R)
	  bus and a PL022 controller, say Y or M here.

config RENESAS_RPC_SPI
	bool "Renesas RPC SPI driver"
	depends on RCAR_GEN3 || RZA1
	imply SPI_FLASH_BAR
	help
	  Enable the Renesas RPC SPI driver, used to access SPI NOR flash
	  on Renesas RCar Gen3 SoCs. This uses driver model and requires a
	  device tree binding to operate.

config ROCKCHIP_SPI
	bool "Rockchip SPI driver"
	help
	  Enable the Rockchip SPI driver, used to access SPI NOR flash and
	  other SPI peripherals (such as the Chrome OS EC) on Rockchip SoCs.
	  This uses driver model and requires a device tree binding to
	  operate.

config SANDBOX_SPI
	bool "Sandbox SPI driver"
	depends on SANDBOX && DM
	help
	  Enable SPI support for sandbox. This is an emulation of a real SPI
	  bus. Devices can be attached to the bus using the device tree
	  which specifies the driver to use. As an example, see this device
	  tree fragment from sandbox.dts. It shows that the SPI bus has a
	  single flash device on chip select 0 which is emulated by the driver
	  for "sandbox,spi-flash", which is in drivers/mtd/spi/sandbox.c.

	  spi@0 {
		#address-cells = <1>;
		#size-cells = <0>;
		reg = <0>;
		compatible = "sandbox,spi";
		cs-gpios = <0>, <&gpio_a 0>;
		flash@0 {
			reg = <0>;
			compatible = "spansion,m25p16", "jedec,spi-nor";
			spi-max-frequency = <40000000>;
			sandbox,filename = "spi.bin";
		};
	  };

config SPI_SIFIVE
	bool "SiFive SPI driver"
	help
	  This driver supports the SiFive SPI IP. If unsure say N.
	  Enable the SiFive SPI controller driver.

	  The SiFive SPI controller driver is found on various SiFive SoCs.

config SPI_SUNXI
	bool "Allwinner SoC SPI controllers"
	default ARCH_SUNXI
	help
	  Enable the Allwinner SoC SPi controller driver.

	  Same controller driver can reuse in all Allwinner SoC variants.

config STM32_QSPI
	bool "STM32F7 QSPI driver"
	depends on STM32F4 || STM32F7 || ARCH_STM32MP
	help
	  Enable the STM32F7 Quad-SPI (QSPI) driver. This driver can be
	  used to access the SPI NOR flash chips on platforms embedding
	  this ST IP core.

config STM32_SPI
	bool "STM32 SPI driver"
	depends on ARCH_STM32MP
	help
	  Enable the STM32 Serial Peripheral Interface (SPI) driver for STM32MP
	  SoCs. This uses driver model and requires a device tree binding to
	  operate.

config TEGRA114_SPI
	bool "nVidia Tegra114 SPI driver"
	help
	  Enable the nVidia Tegra114 SPI driver. This driver can be used to
	  access the SPI NOR flash on platforms embedding this nVidia Tegra114
	  IP core.

	  This controller is different than the older SoCs SPI controller and
	  also register interface get changed with this controller.

config TEGRA20_SFLASH
	bool "nVidia Tegra20 Serial Flash controller driver"
	help
	  Enable the nVidia Tegra20 Serial Flash controller driver. This driver
	  can be used to access the SPI NOR flash on platforms embedding this
	  nVidia Tegra20 IP core.

config TEGRA20_SLINK
	bool "nVidia Tegra20/Tegra30 SLINK driver"
	help
	  Enable the nVidia Tegra20/Tegra30 SLINK driver. This driver can
	  be used to access the SPI NOR flash on platforms embedding this
	  nVidia Tegra20/Tegra30 IP cores.

config TEGRA210_QSPI
	bool "nVidia Tegra210 QSPI driver"
	help
	  Enable the Tegra Quad-SPI (QSPI) driver for T210. This driver
	  be used to access SPI chips on platforms embedding this
	  NVIDIA Tegra210 IP core.

config TI_QSPI
	bool "TI QSPI driver"
	imply TI_EDMA3
	help
	  Enable the TI Quad-SPI (QSPI) driver for DRA7xx and AM43xx evms.
	  This driver support spi flash single, quad and memory reads.

config UNIPHIER_SPI
	bool "Socionext UniPhier SPI driver"
	depends on ARCH_UNIPHIER
	help
	  Enable the Socionext UniPhier SPI driver. This driver can
	  be used to access SPI chips on platforms embedding this
	  UniPhier IP core.

config XILINX_SPI
	bool "Xilinx SPI driver"
	help
	  Enable the Xilinx SPI driver from the Xilinx EDK. This SPI
	  controller support 8 bit SPI transfers only, with or w/o FIFO.
	  For more info on Xilinx SPI Register Definitions and Overview
	  see driver file - drivers/spi/xilinx_spi.c

config ZYNQ_SPI
	bool "Zynq SPI driver"
	depends on ARCH_ZYNQ || ARCH_ZYNQMP || ARCH_VERSAL
	help
	  Enable the Zynq SPI driver. This driver can be used to
	  access the SPI NOR flash on platforms embedding this Zynq
	  SPI IP core.

config ZYNQ_QSPI
	bool "Zynq QSPI driver"
	depends on ARCH_ZYNQ
	imply SPI_FLASH_BAR
	help
	  Enable the Zynq Quad-SPI (QSPI) driver. This driver can be
	  used to access the SPI NOR flash on platforms embedding this
	  Zynq QSPI IP core. This IP is used to connect the flash in
	  4-bit qspi, 8-bit dual stacked and shared 4-bit dual parallel.

config ZYNQMP_GQSPI
	bool "Configure ZynqMP Generic QSPI"
	depends on ARCH_ZYNQMP || ARCH_VERSAL
	help
	  This option is used to enable ZynqMP QSPI controller driver which
	  is used to communicate with qspi flash devices.

endif # if DM_SPI

config SOFT_SPI
	bool "Soft SPI driver"
	depends on DM_SPI || (DEPRECATED && !DM_SPI)
	help
	 Enable Soft SPI driver. This driver is to use GPIO simulate
	 the SPI protocol.

config MSCC_BB_SPI
	bool "MSCC bitbang SPI driver"
	depends on SOC_VCOREIII
	help
	  Enable MSCC bitbang SPI driver. This driver can be used on
	  MSCC SOCs.

config CF_SPI
	bool "ColdFire SPI driver"
	help
	  Enable the ColdFire SPI driver. This driver can be used on
	  some m68k SoCs.

config FSL_ESPI
	bool "Freescale eSPI driver"
	imply SPI_FLASH_BAR
	help
	  Enable the Freescale eSPI driver. This driver can be used to
	  access the SPI interface and SPI NOR flash on platforms embedding
	  this Freescale eSPI IP core.

config FSL_QSPI
	bool "Freescale QSPI driver"
	imply SPI_FLASH_BAR
	help
	  Enable the Freescale Quad-SPI (QSPI) driver. This driver can be
	  used to access the SPI NOR flash on platforms embedding this
	  Freescale IP core.

config DAVINCI_SPI
	bool "Davinci & Keystone SPI driver"
	depends on ARCH_DAVINCI || ARCH_KEYSTONE
	help
	  Enable the Davinci SPI driver

config SH_SPI
	bool "SuperH SPI driver"
	depends on DEPRECATED
	help
	  Enable the SuperH SPI controller driver. This driver can be used
	  on various SuperH SoCs, such as SH7757.

config SH_QSPI
	bool "Renesas Quad SPI driver"
	help
	  Enable the Renesas Quad SPI controller driver. This driver can be
	  used on Renesas SoCs.

config KIRKWOOD_SPI
	bool "Marvell Kirkwood SPI Driver"
	help
	  Enable support for SPI on various Marvell SoCs, such as
	  Kirkwood and Armada 375.

config LPC32XX_SSP
	bool "LPC32XX SPI Driver"
	depends on DEPRECATED
	help
	  Enable support for SPI on LPC32xx

config MXC_SPI
	bool "MXC SPI Driver"
	help
	  Enable the MXC SPI controller driver. This driver can be used
	  on various i.MX SoCs such as i.MX31/35/51/6/7.

config MXS_SPI
	bool "MXS SPI Driver"
	help
	  Enable the MXS SPI controller driver. This driver can be used
	  on the i.MX23 and i.MX28 SoCs.

config OMAP3_SPI
	bool "McSPI driver for OMAP"
	help
	  SPI master controller for OMAP24XX and later Multichannel SPI
	  (McSPI). This driver be used to access SPI chips on platforms
	  embedding this OMAP3 McSPI IP core.

endif # menu "SPI Support"<|MERGE_RESOLUTION|>--- conflicted
+++ resolved
@@ -120,15 +120,12 @@
 	  This option is used to enable Versal OSPI DMA operations which
 	  are used for ospi flash read using cadence qspi controller.
 
-<<<<<<< HEAD
-=======
 config CF_SPI
         bool "ColdFire SPI driver"
         help
           Enable the ColdFire SPI driver. This driver can be used on
           some m68k SoCs.
 
->>>>>>> 3414936b
 config DESIGNWARE_SPI
 	bool "Designware SPI driver"
 	help
