--- conflicted
+++ resolved
@@ -806,38 +806,17 @@
 	ret = dwc3_core_init(dwc);
 	if (ret) {
 		dev_err(dev, "failed to initialize core\n");
-<<<<<<< HEAD
-		goto err0;
-=======
 		goto core_fail;
->>>>>>> 0157013f
 	}
 
 	ret = dwc3_event_buffers_setup(dwc);
 	if (ret) {
 		dev_err(dwc->dev, "failed to setup event buffers\n");
-<<<<<<< HEAD
-		goto err1;
-=======
 		goto event_fail;
->>>>>>> 0157013f
 	}
 
 	ret = dwc3_core_init_mode(dwc);
 	if (ret)
-<<<<<<< HEAD
-		goto err2;
-
-	return 0;
-
-err2:
-	dwc3_event_buffers_cleanup(dwc);
-
-err1:
-	dwc3_core_exit(dwc);
-
-err0:
-=======
 		goto mode_fail;
 
 	return 0;
@@ -849,7 +828,6 @@
 	dwc3_core_exit(dwc);
 
 core_fail:
->>>>>>> 0157013f
 	dwc3_free_event_buffers(dwc);
 
 	return ret;
