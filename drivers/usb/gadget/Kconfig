--- conflicted
+++ resolved
@@ -180,10 +180,6 @@
 config USBNET_DEVADDR
 	string "USB Gadget Ethernet device mac address"
 	default "de:ad:be:ef:00:01"
-<<<<<<< HEAD
-
-endif # USB_GADGET_DOWNLOAD
-=======
 	help
 	  Ethernet MAC address of the device-side (ie. local board's) MAC
 	  address of the usb_ether interface
@@ -196,6 +192,5 @@
 	  address of the usb_ether interface
 
 endif # USB_ETHER
->>>>>>> f3dd87e0
 
 endif # USB_GADGET