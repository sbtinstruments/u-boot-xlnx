menu "Environment"

config ENV_IS_NOWHERE
	bool "Environment is not stored"
	default y if !ENV_IS_IN_EEPROM && !ENV_IS_IN_EXT4 && \
		     !ENV_IS_IN_FAT && !ENV_IS_IN_FLASH && \
		     !ENV_IS_IN_MMC && !ENV_IS_IN_NAND && \
		     !ENV_IS_IN_NVRAM && !ENV_IS_IN_ONENAND && \
		     !ENV_IS_IN_REMOTE && !ENV_IS_IN_SPI_FLASH && \
		     !ENV_IS_IN_UBI
	help
	  Define this if you don't want to or can't have an environment stored
	  on a storage medium. In this case the environment will still exist
	  while U-Boot is running, but once U-Boot exits it will not be
	  stored. U-Boot will therefore always start up with a default
	  environment.

config ENV_IS_IN_EEPROM
	bool "Environment in EEPROM"
	depends on !CHAIN_OF_TRUST
	help
	  Use this if you have an EEPROM or similar serial access
	  device and a driver for it.

	  - CONFIG_ENV_OFFSET:
	  - CONFIG_ENV_SIZE:

	  These two #defines specify the offset and size of the
	  environment area within the total memory of your EEPROM.

	  Note that we consider the length of the address field to
	  still be one byte because the extra address bits are hidden
	  in the chip address.

	  - CONFIG_ENV_EEPROM_IS_ON_I2C
	  define this, if you have I2C and SPI activated, and your
	  EEPROM, which holds the environment, is on the I2C bus.

	  - CONFIG_I2C_ENV_EEPROM_BUS
	  if you have an Environment on an EEPROM reached over
	  I2C muxes, you can define here, how to reach this
	  EEPROM. For example:

	  #define CONFIG_I2C_ENV_EEPROM_BUS	  1

	  EEPROM which holds the environment, is reached over
	  a pca9547 i2c mux with address 0x70, channel 3.

config ENV_IS_IN_FAT
	bool "Environment is in a FAT filesystem"
	depends on !CHAIN_OF_TRUST
	default y if ARCH_BCM283X
	default y if ARCH_SUNXI && MMC
	default y if MMC_OMAP_HS && TI_COMMON_CMD_OPTIONS
	select FS_FAT
	select FAT_WRITE
	help
	  Define this if you want to use the FAT file system for the environment.

config ENV_IS_IN_EXT4
	bool "Environment is in a EXT4 filesystem"
	depends on !CHAIN_OF_TRUST
	select EXT4_WRITE
	help
	  Define this if you want to use the EXT4 file system for the environment.

config ENV_IS_IN_FLASH
	bool "Environment in flash memory"
	depends on !CHAIN_OF_TRUST
	default y if ARCH_CINTEGRATOR
	default y if ARCH_INTEGRATOR_CP
	default y if M548x || M547x || M5282 || MCF547x_8x
	default y if MCF532x || MCF52x2
	default y if MPC86xx || MPC83xx
	default y if ARCH_MPC8572 || ARCH_MPC8548 || ARCH_MPC8641
	default y if SH && !CPU_SH4
	help
	  Define this if you have a flash device which you want to use for the
	  environment.

	  a) The environment occupies one whole flash sector, which is
	   "embedded" in the text segment with the U-Boot code. This
	   happens usually with "bottom boot sector" or "top boot
	   sector" type flash chips, which have several smaller
	   sectors at the start or the end. For instance, such a
	   layout can have sector sizes of 8, 2x4, 16, Nx32 kB. In
	   such a case you would place the environment in one of the
	   4 kB sectors - with U-Boot code before and after it. With
	   "top boot sector" type flash chips, you would put the
	   environment in one of the last sectors, leaving a gap
	   between U-Boot and the environment.

	  CONFIG_ENV_OFFSET:

	   Offset of environment data (variable area) to the
	   beginning of flash memory; for instance, with bottom boot
	   type flash chips the second sector can be used: the offset
	   for this sector is given here.

	   CONFIG_ENV_OFFSET is used relative to CONFIG_SYS_FLASH_BASE.

	  CONFIG_ENV_ADDR:

	   This is just another way to specify the start address of
	   the flash sector containing the environment (instead of
	   CONFIG_ENV_OFFSET).

	  CONFIG_ENV_SECT_SIZE:

	   Size of the sector containing the environment.


	  b) Sometimes flash chips have few, equal sized, BIG sectors.
	   In such a case you don't want to spend a whole sector for
	   the environment.

	  CONFIG_ENV_SIZE:

	   If you use this in combination with CONFIG_ENV_IS_IN_FLASH
	   and CONFIG_ENV_SECT_SIZE, you can specify to use only a part
	   of this flash sector for the environment. This saves
	   memory for the RAM copy of the environment.

	   It may also save flash memory if you decide to use this
	   when your environment is "embedded" within U-Boot code,
	   since then the remainder of the flash sector could be used
	   for U-Boot code. It should be pointed out that this is
	   STRONGLY DISCOURAGED from a robustness point of view:
	   updating the environment in flash makes it always
	   necessary to erase the WHOLE sector. If something goes
	   wrong before the contents has been restored from a copy in
	   RAM, your target system will be dead.

	  CONFIG_ENV_ADDR_REDUND

	   These settings describe a second storage area used to hold
	   a redundant copy of the environment data, so that there is
	   a valid backup copy in case there is a power failure during
	   a "saveenv" operation.

	  BE CAREFUL! Any changes to the flash layout, and some changes to the
	  source code will make it necessary to adapt <board>/u-boot.lds*
	  accordingly!

config ENV_IS_IN_MMC
	bool "Environment in an MMC device"
	depends on !CHAIN_OF_TRUST
	depends on MMC
	default y if ARCH_EXYNOS4
	default y if MX6SX || MX7D
	default y if TEGRA30 || TEGRA124
	default y if TEGRA_ARMV8_COMMON
	help
	  Define this if you have an MMC device which you want to use for the
	  environment.

	  CONFIG_SYS_MMC_ENV_DEV:

	  Specifies which MMC device the environment is stored in.

	  CONFIG_SYS_MMC_ENV_PART (optional):

	  Specifies which MMC partition the environment is stored in. If not
	  set, defaults to partition 0, the user area. Common values might be
	  1 (first MMC boot partition), 2 (second MMC boot partition).

	  CONFIG_ENV_OFFSET:
	  CONFIG_ENV_SIZE:

	  These two #defines specify the offset and size of the environment
	  area within the specified MMC device.

	  If offset is positive (the usual case), it is treated as relative to
	  the start of the MMC partition. If offset is negative, it is treated
	  as relative to the end of the MMC partition. This can be useful if
	  your board may be fitted with different MMC devices, which have
	  different sizes for the MMC partitions, and you always want the
	  environment placed at the very end of the partition, to leave the
	  maximum possible space before it, to store other data.

	  These two values are in units of bytes, but must be aligned to an
	  MMC sector boundary.

	  CONFIG_ENV_OFFSET_REDUND (optional):

	  Specifies a second storage area, of CONFIG_ENV_SIZE size, used to
	  hold a redundant copy of the environment data. This provides a
	  valid backup copy in case the other copy is corrupted, e.g. due
	  to a power failure during a "saveenv" operation.

	  This value may also be positive or negative; this is handled in the
	  same way as CONFIG_ENV_OFFSET.

	  This value is also in units of bytes, but must also be aligned to
	  an MMC sector boundary.

config ENV_IS_IN_NAND
	bool "Environment in a NAND device"
	depends on !CHAIN_OF_TRUST
	help
	  Define this if you have a NAND device which you want to use for the
	  environment.

	  - CONFIG_ENV_OFFSET:
	  - CONFIG_ENV_SIZE:

	  These two #defines specify the offset and size of the environment
	  area within the first NAND device.  CONFIG_ENV_OFFSET must be
	  aligned to an erase block boundary.

	  - CONFIG_ENV_OFFSET_REDUND (optional):

	  This setting describes a second storage area of CONFIG_ENV_SIZE
	  size used to hold a redundant copy of the environment data, so
	  that there is a valid backup copy in case there is a power failure
	  during a "saveenv" operation.	 CONFIG_ENV_OFFSET_REDUND must be
	  aligned to an erase block boundary.

	  - CONFIG_ENV_RANGE (optional):

	  Specifies the length of the region in which the environment
	  can be written.  This should be a multiple of the NAND device's
	  block size.  Specifying a range with more erase blocks than
	  are needed to hold CONFIG_ENV_SIZE allows bad blocks within
	  the range to be avoided.

	  - CONFIG_ENV_OFFSET_OOB (optional):

	  Enables support for dynamically retrieving the offset of the
	  environment from block zero's out-of-band data.  The
	  "nand env.oob" command can be used to record this offset.
	  Currently, CONFIG_ENV_OFFSET_REDUND is not supported when
	  using CONFIG_ENV_OFFSET_OOB.

config ENV_IS_IN_NVRAM
	bool "Environment in a non-volatile RAM"
	depends on !CHAIN_OF_TRUST
	help
	  Define this if you have some non-volatile memory device
	  (NVRAM, battery buffered SRAM) which you want to use for the
	  environment.

	  - CONFIG_ENV_ADDR:
	  - CONFIG_ENV_SIZE:

	  These two #defines are used to determine the memory area you
	  want to use for environment. It is assumed that this memory
	  can just be read and written to, without any special
	  provision.

config ENV_IS_IN_ONENAND
	bool "Environment is in OneNAND"
	depends on !CHAIN_OF_TRUST
	help
	  Define this if you want to put your local device's environment in
	  OneNAND.

	  - CONFIG_ENV_ADDR:
	  - CONFIG_ENV_SIZE:

	  These two #defines are used to determine the device range you
	  want to use for environment. It is assumed that this memory
	  can just be read and written to, without any special
	  provision.

config ENV_IS_IN_REMOTE
	bool "Environment is in remote memory space"
	depends on !CHAIN_OF_TRUST
	help
	  Define this if you have a remote memory space which you
	  want to use for the local device's environment.

	  - CONFIG_ENV_ADDR:
	  - CONFIG_ENV_SIZE:

	  These two #defines specify the address and size of the
	  environment area within the remote memory space. The
	  local device can get the environment from remote memory
	  space by SRIO or PCIE links.

config ENV_IS_IN_SPI_FLASH
	bool "Environment is in SPI flash"
	depends on !CHAIN_OF_TRUST && SPI
	default y if ARMADA_XP
	default y if INTEL_BAYTRAIL
	default y if INTEL_BRASWELL
	default y if INTEL_BROADWELL
	default y if NORTHBRIDGE_INTEL_IVYBRIDGE
	default y if INTEL_QUARK
	default y if INTEL_QUEENSBAY
	help
	  Define this if you have a SPI Flash memory device which you
	  want to use for the environment.

	  - CONFIG_ENV_OFFSET:
	  - CONFIG_ENV_SIZE:

	  These two #defines specify the offset and size of the
	  environment area within the SPI Flash. CONFIG_ENV_OFFSET must be
	  aligned to an erase sector boundary.

	  - CONFIG_ENV_SECT_SIZE:

	  Define the SPI flash's sector size.

	  - CONFIG_ENV_OFFSET_REDUND (optional):

	  This setting describes a second storage area of CONFIG_ENV_SIZE
	  size used to hold a redundant copy of the environment data, so
	  that there is a valid backup copy in case there is a power failure
	  during a "saveenv" operation. CONFIG_ENV_OFFSET_REDUND must be
	  aligned to an erase sector boundary.

config USE_ENV_SPI_BUS
	bool "SPI flash bus for environment"
	depends on ENV_IS_IN_SPI_FLASH
	help
	  Force the SPI bus for environment.
	  If not defined, use CONFIG_SF_DEFAULT_BUS.

config ENV_SPI_BUS
	int "Value of SPI flash bus for environment"
	depends on USE_ENV_SPI_BUS
	help
	  Value the SPI bus and chip select for environment.

config USE_ENV_SPI_CS
	bool "SPI flash chip select for environment"
	depends on ENV_IS_IN_SPI_FLASH
	help
	  Force the SPI chip select for environment.
	  If not defined, use CONFIG_SF_DEFAULT_CS.

config ENV_SPI_CS
	int "Value of SPI flash chip select for environment"
	depends on USE_ENV_SPI_CS
	help
	  Value of the SPI chip select for environment.

config USE_ENV_SPI_MAX_HZ
	bool "SPI flash max frequency for environment"
	depends on ENV_IS_IN_SPI_FLASH
	help
	  Force the SPI max work clock for environment.
	  If not defined, use CONFIG_SF_DEFAULT_SPEED.

config ENV_SPI_MAX_HZ
	int "Value of SPI flash max frequency for environment"
	depends on USE_ENV_SPI_MAX_HZ
	help
	  Value of the SPI max work clock for environment.

config USE_ENV_SPI_MODE
	bool "SPI flash mode for environment"
	depends on ENV_IS_IN_SPI_FLASH
	help
	  Force the SPI work mode for environment.

config ENV_SPI_MODE
	hex "Value of SPI flash work mode for environment"
	depends on USE_ENV_SPI_MODE
	help
	  Value of the SPI work mode for environment.
	  See include/spi.h for value.

config ENV_IS_IN_UBI
	bool "Environment in a UBI volume"
	depends on !CHAIN_OF_TRUST
	depends on MTD_UBI
	depends on CMD_UBI
	help
	  Define this if you have an UBI volume that you want to use for the
	  environment.  This has the benefit of wear-leveling the environment
	  accesses, which is important on NAND.

	  - CONFIG_ENV_UBI_PART:

	  Define this to a string that is the mtd partition containing the UBI.

	  - CONFIG_ENV_UBI_VOLUME:

	  Define this to the name of the volume that you want to store the
	  environment in.

	  - CONFIG_ENV_UBI_VOLUME_REDUND:

	  Define this to the name of another volume to store a second copy of
	  the environment in.  This will enable redundant environments in UBI.
	  It is assumed that both volumes are in the same MTD partition.

config SYS_REDUNDAND_ENVIRONMENT
	bool "Enable redundant environment support"
	depends on ENV_IS_IN_EEPROM || ENV_IS_IN_FLASH || ENV_IS_IN_MMC || \
		ENV_IS_IN_NAND || ENV_IS_IN_SPI_FLASH || ENV_IS_IN_UBI
	help
	  Normally, the environemt is stored in a single location.  By
	  selecting this option, you can then define where to hold a redundant
	  copy of the environment data, so that there is a valid backup copy in
	  case there is a power failure during a "saveenv" operation.

config ENV_FAT_INTERFACE
	string "Name of the block device for the environment"
	depends on ENV_IS_IN_FAT
	default "mmc" if ARCH_SUNXI
	default "mmc" if TI_COMMON_CMD_OPTIONS || ARCH_ZYNQMP || ARCH_AT91
	help
	  Define this to a string that is the name of the block device.

config ENV_FAT_DEVICE_AND_PART
	string "Device and partition for where to store the environemt in FAT"
	depends on ENV_IS_IN_FAT
	default "0:1" if TI_COMMON_CMD_OPTIONS
	default "0:auto" if ARCH_ZYNQMP
	default "0:auto" if ARCH_SUNXI && MMC_SUNXI_SLOT_EXTRA = -1
	default "1:auto" if ARCH_SUNXI && MMC_SUNXI_SLOT_EXTRA != -1
	default "0" if ARCH_AT91
	help
	  Define this to a string to specify the partition of the device. It can
	  be as following:

	    "D:P", "D:0", "D", "D:" or "D:auto" (D, P are integers. And P >= 1)
	       - "D:P": device D partition P. Error occurs if device D has no
	                partition table.
	       - "D:0": device D.
	       - "D" or "D:": device D partition 1 if device D has partition
	                      table, or the whole device D if has no partition
	                      table.
	       - "D:auto": first partition in device D with bootable flag set.
	                   If none, first valid partition in device D. If no
	                   partition table then means device D.

config ENV_FAT_FILE
	string "Name of the FAT file to use for the environment"
	depends on ENV_IS_IN_FAT
	default "uboot.env"
	help
	  It's a string of the FAT file name. This file use to store the
	  environment.

config ENV_EXT4_INTERFACE
	string "Name of the block device for the environment"
	depends on ENV_IS_IN_EXT4
	help
	  Define this to a string that is the name of the block device.

config ENV_EXT4_DEVICE_AND_PART
	string "Device and partition for where to store the environemt in EXT4"
	depends on ENV_IS_IN_EXT4
	help
	  Define this to a string to specify the partition of the device. It can
	  be as following:

	    "D:P", "D:0", "D", "D:" or "D:auto" (D, P are integers. And P >= 1)
	       - "D:P": device D partition P. Error occurs if device D has no
	                partition table.
	       - "D:0": device D.
	       - "D" or "D:": device D partition 1 if device D has partition
	                      table, or the whole device D if has no partition
	                      table.
	       - "D:auto": first partition in device D with bootable flag set.
	                   If none, first valid partition in device D. If no
	                   partition table then means device D.

config ENV_EXT4_FILE
	string "Name of the EXT4 file to use for the environment"
	depends on ENV_IS_IN_EXT4
	default "uboot.env"
	help
	  It's a string of the EXT4 file name. This file use to store the
	  environment (explicit path to the file)

config ENV_ADDR
	hex "Environment address"
	depends on ENV_IS_IN_FLASH || ENV_IS_IN_NVRAM || ENV_IS_IN_ONENAND || \
		     ENV_IS_IN_REMOTE || ENV_IS_IN_SPI_FLASH
	default 0x0 if ENV_IS_IN_SPI_FLASH
	help
	  Offset from the start of the device (or partition)

config ENV_ADDR_REDUND
	hex "Redundant environment address"
	depends on ENV_IS_IN_FLASH && SYS_REDUNDAND_ENVIRONMENT
	help
	  Offset from the start of the device (or partition) of the redundant
	  environment location.

config ENV_OFFSET
	hex "Environment offset"
	depends on ENV_IS_IN_EEPROM || ENV_IS_IN_MMC || ENV_IS_IN_NAND || \
		    ENV_IS_IN_SPI_FLASH
	default 0x3f8000 if ARCH_ROCKCHIP
	default 0x88000 if ARCH_SUNXI
	default 0xE0000 if ARCH_ZYNQ
	default 0x1E00000 if ARCH_ZYNQMP
	default 0x7F40000 if ARCH_VERSAL
<<<<<<< HEAD
=======
	default 0 if ARC
	default 0x140000 if ARCH_AT91
	default 0x260000 if ARCH_OMAP2PLUS
>>>>>>> 3414936b
	help
	  Offset from the start of the device (or partition)

config ENV_OFFSET_REDUND
	hex "Redundant environment offset"
	depends on (ENV_IS_IN_EEPROM || ENV_IS_IN_MMC || ENV_IS_IN_NAND || \
		    ENV_IS_IN_SPI_FLASH) && SYS_REDUNDAND_ENVIRONMENT
	help
	  Offset from the start of the device (or partition) of the redundant
	  environment location.

config ENV_SIZE
	hex "Environment Size"
	default 0x40000 if ENV_IS_IN_SPI_FLASH && ARCH_ZYNQMP
	default 0x20000 if ARCH_SUNXI || ARCH_ZYNQ || ARCH_OMAP2PLUS || ARCH_AT91
	default 0x8000 if ARCH_ROCKCHIP || ARCH_ZYNQMP || ARCH_VERSAL
	default 0x4000 if ARC
	default 0x1f000
	help
	  Size of the environment storage area

config ENV_SECT_SIZE
	hex "Environment Sector-Size"
<<<<<<< HEAD
	depends on !ENV_IS_NOWHERE && (ARCH_ZYNQ || ARCH_ZYNQMP || ARCH_VERSAL)
	default 0x40000 if ARCH_ZYNQMP || ARCH_VERSAL
	default 0x20000 if ARCH_ZYNQ
=======
	depends on ENV_IS_IN_FLASH || ENV_IS_IN_SPI_FLASH
	default 0x40000 if ARCH_ZYNQMP || ARCH_VERSAL
	default 0x20000 if ARCH_ZYNQ || ARCH_OMAP2PLUS || ARCH_AT91
>>>>>>> 3414936b
	help
	  Size of the sector containing the environment.

config ENV_UBI_PART
	string "UBI partition name"
	depends on ENV_IS_IN_UBI
	help
	  MTD partition containing the UBI device

config ENV_UBI_VOLUME
	string "UBI volume name"
	depends on ENV_IS_IN_UBI
	help
	  Name of the volume that you want to store the environment in.

config ENV_UBI_VOLUME_REDUND
	string "UBI redundant volume name"
	depends on ENV_IS_IN_UBI && SYS_REDUNDAND_ENVIRONMENT
	help
	  Name of the redundant volume that you want to store the environment in.

config ENV_UBI_VID_OFFSET
	int "ubi environment VID offset"
	depends on ENV_IS_IN_UBI
	default 0
	help
	  UBI VID offset for environment. If 0, no custom VID offset is used.

config SYS_RELOC_GD_ENV_ADDR
	bool "Relocate gd->en_addr"
	help
	  Relocate the early env_addr pointer so we know it is not inside
	  the binary. Some systems need this and for the rest, it doesn't hurt.

config USE_DEFAULT_ENV_FILE
	bool "Create default environment from file"
	help
	  Normally, the default environment is automatically generated
	  based on the settings of various CONFIG_* options, as well
	  as the CONFIG_EXTRA_ENV_SETTINGS. By selecting this option,
	  you can instead define the entire default environment in an
	  external file.

config DEFAULT_ENV_FILE
	string "Path to default environment file"
	depends on USE_DEFAULT_ENV_FILE
	help
	  The path containing the default environment. The format is
	  the same as accepted by the mkenvimage tool: lines
	  containing key=value pairs, blank lines and lines beginning
	  with # are ignored.

config ENV_VARS_UBOOT_RUNTIME_CONFIG
	bool "Add run-time information to the environment"
	help
	  Enable this in order to add variables describing certain
	  run-time determined information about the hardware to the
	  environment.  These will be named board_name, board_rev.

if SPL_ENV_SUPPORT
config SPL_ENV_IS_NOWHERE
	bool "SPL Environment is not stored"
	default y if ENV_IS_NOWHERE
	help
	  Similar to ENV_IS_NOWHERE, used for SPL environment.

config SPL_ENV_IS_IN_MMC
	bool "SPL Environment in an MMC device"
	depends on !SPL_ENV_IS_NOWHERE
	depends on ENV_IS_IN_MMC
	default y
	help
	  Similar to ENV_IS_IN_MMC, used for SPL environment.

config SPL_ENV_IS_IN_FAT
	bool "SPL Environment is in a FAT filesystem"
	depends on !SPL_ENV_IS_NOWHERE
	depends on ENV_IS_IN_FAT
	default y
	help
	  Similar to ENV_IS_IN_FAT, used for SPL environment.

config SPL_ENV_IS_IN_EXT4
	bool "SPL Environment is in a EXT4 filesystem"
	depends on !SPL_ENV_IS_NOWHERE
	depends on ENV_IS_IN_EXT4
	default y
	help
	  Similar to ENV_IS_IN_EXT4, used for SPL environment.

config SPL_ENV_IS_IN_NAND
	bool "SPL Environment in a NAND device"
	depends on !SPL_ENV_IS_NOWHERE
	depends on ENV_IS_IN_NAND
	default y
	help
	  Similar to ENV_IS_IN_NAND, used for SPL environment.

config SPL_ENV_IS_IN_SPI_FLASH
	bool "SPL Environment is in SPI flash"
	depends on !SPL_ENV_IS_NOWHERE
	depends on ENV_IS_IN_SPI_FLASH
	default y
	help
	  Similar to ENV_IS_IN_SPI_FLASH, used for SPL environment.

config SPL_ENV_IS_IN_FLASH
	bool "SPL Environment in flash memory"
	depends on !SPL_ENV_IS_NOWHERE
	depends on ENV_IS_IN_FLASH
	default y
	help
	  Similar to ENV_IS_IN_FLASH, used for SPL environment.

endif

if TPL_ENV_SUPPORT

config TPL_ENV_IS_NOWHERE
	bool "TPL Environment is not stored"
	default y if ENV_IS_NOWHERE
	help
	  Similar to ENV_IS_NOWHERE, used for TPL environment.

config TPL_ENV_IS_IN_MMC
	bool "TPL Environment in an MMC device"
	depends on !TPL_ENV_IS_NOWHERE
	depends on ENV_IS_IN_MMC
	default y
	help
	  Similar to ENV_IS_IN_MMC, used for TPL environment.

config TPL_ENV_IS_IN_FAT
	bool "TPL Environment is in a FAT filesystem"
	depends on !TPL_ENV_IS_NOWHERE
	depends on ENV_IS_IN_FAT
	default y
	help
	  Similar to ENV_IS_IN_FAT, used for TPL environment.

config TPL_ENV_IS_IN_EXT4
	bool "TPL Environment is in a EXT4 filesystem"
	depends on !TPL_ENV_IS_NOWHERE
	depends on ENV_IS_IN_EXT4
	default y
	help
	  Similar to ENV_IS_IN_EXT4, used for TPL environment.

config TPL_ENV_IS_IN_NAND
	bool "TPL Environment in a NAND device"
	depends on !TPL_ENV_IS_NOWHERE
	depends on ENV_IS_IN_NAND
	default y
	help
	  Similar to ENV_IS_IN_NAND, used for TPL environment.

config TPL_ENV_IS_IN_SPI_FLASH
	bool "TPL Environment is in SPI flash"
	depends on !TPL_ENV_IS_NOWHERE
	depends on ENV_IS_IN_SPI_FLASH
	default y
	help
	  Similar to ENV_IS_IN_SPI_FLASH, used for TPL environment.

config TPL_ENV_IS_IN_FLASH
	bool "TPL Environment in flash memory"
	depends on !TPL_ENV_IS_NOWHERE
	depends on ENV_IS_IN_FLASH
	default y
	help
	  Similar to ENV_IS_IN_FLASH, used for TPL environment.

endif

endmenu<|MERGE_RESOLUTION|>--- conflicted
+++ resolved
@@ -493,12 +493,9 @@
 	default 0xE0000 if ARCH_ZYNQ
 	default 0x1E00000 if ARCH_ZYNQMP
 	default 0x7F40000 if ARCH_VERSAL
-<<<<<<< HEAD
-=======
 	default 0 if ARC
 	default 0x140000 if ARCH_AT91
 	default 0x260000 if ARCH_OMAP2PLUS
->>>>>>> 3414936b
 	help
 	  Offset from the start of the device (or partition)
 
@@ -522,15 +519,9 @@
 
 config ENV_SECT_SIZE
 	hex "Environment Sector-Size"
-<<<<<<< HEAD
-	depends on !ENV_IS_NOWHERE && (ARCH_ZYNQ || ARCH_ZYNQMP || ARCH_VERSAL)
-	default 0x40000 if ARCH_ZYNQMP || ARCH_VERSAL
-	default 0x20000 if ARCH_ZYNQ
-=======
 	depends on ENV_IS_IN_FLASH || ENV_IS_IN_SPI_FLASH
 	default 0x40000 if ARCH_ZYNQMP || ARCH_VERSAL
 	default 0x20000 if ARCH_ZYNQ || ARCH_OMAP2PLUS || ARCH_AT91
->>>>>>> 3414936b
 	help
 	  Size of the sector containing the environment.
 
