#ifndef __ASM_PPC_PROCESSOR_H
#define __ASM_PPC_PROCESSOR_H

/*
 * Default implementation of macro that returns current
 * instruction pointer ("program counter").
 */
#define current_text_addr() ({ __label__ _l; _l: &&_l;})

#include <linux/config.h>

#include <asm/ptrace.h>
#include <asm/types.h>

/* Machine State Register (MSR) Fields */

#ifdef CONFIG_PPC64BRIDGE
#define MSR_SF		(1<<63)
#define MSR_ISF		(1<<61)
#endif /* CONFIG_PPC64BRIDGE */
#define MSR_UCLE	(1<<26)		/* User-mode cache lock enable (e500) */
#define MSR_VEC		(1<<25)		/* Enable AltiVec(74xx) */
#define MSR_SPE		(1<<25)		/* Enable SPE(e500) */
#define MSR_POW		(1<<18)		/* Enable Power Management */
#define MSR_WE		(1<<18)		/* Wait State Enable */
#define MSR_TGPR	(1<<17)		/* TLB Update registers in use */
#define MSR_CE		(1<<17)		/* Critical Interrupt Enable */
#define MSR_ILE		(1<<16)		/* Interrupt Little Endian */
#define MSR_EE		(1<<15)		/* External Interrupt Enable */
#define MSR_PR		(1<<14)		/* Problem State / Privilege Level */
#define MSR_FP		(1<<13)		/* Floating Point enable */
#define MSR_ME		(1<<12)		/* Machine Check Enable */
#define MSR_FE0		(1<<11)		/* Floating Exception mode 0 */
#define MSR_SE		(1<<10)		/* Single Step */
#define MSR_DWE		(1<<10)		/* Debug Wait Enable (4xx) */
#define MSR_UBLE	(1<<10)		/* BTB lock enable (e500) */
#define MSR_BE		(1<<9)		/* Branch Trace */
#define MSR_DE		(1<<9)		/* Debug Exception Enable */
#define MSR_FE1		(1<<8)		/* Floating Exception mode 1 */
#define MSR_IP		(1<<6)		/* Exception prefix 0x000/0xFFF */
#define MSR_IR		(1<<5)		/* Instruction Relocate */
#define MSR_IS		(1<<5)		/* Book E Instruction space */
#define MSR_DR		(1<<4)		/* Data Relocate */
#define MSR_DS		(1<<4)		/* Book E Data space */
#define MSR_PE		(1<<3)		/* Protection Enable */
#define MSR_PX		(1<<2)		/* Protection Exclusive Mode */
#define MSR_PMM		(1<<2)		/* Performance monitor mark bit (e500) */
#define MSR_RI		(1<<1)		/* Recoverable Exception */
#define MSR_LE		(1<<0)		/* Little Endian */

#ifdef CONFIG_APUS_FAST_EXCEPT
#define MSR_		MSR_ME|MSR_IP|MSR_RI
#else
#define MSR_		MSR_ME|MSR_RI
#endif
#ifndef CONFIG_E500
#define MSR_KERNEL	MSR_|MSR_IR|MSR_DR
#else
#define MSR_KERNEL	MSR_ME
#endif

/* Floating Point Status and Control Register (FPSCR) Fields */

#define FPSCR_FX	0x80000000	/* FPU exception summary */
#define FPSCR_FEX	0x40000000	/* FPU enabled exception summary */
#define FPSCR_VX	0x20000000	/* Invalid operation summary */
#define FPSCR_OX	0x10000000	/* Overflow exception summary */
#define FPSCR_UX	0x08000000	/* Underflow exception summary */
#define FPSCR_ZX	0x04000000	/* Zero-devide exception summary */
#define FPSCR_XX	0x02000000	/* Inexact exception summary */
#define FPSCR_VXSNAN	0x01000000	/* Invalid op for SNaN */
#define FPSCR_VXISI	0x00800000	/* Invalid op for Inv - Inv */
#define FPSCR_VXIDI	0x00400000	/* Invalid op for Inv / Inv */
#define FPSCR_VXZDZ	0x00200000	/* Invalid op for Zero / Zero */
#define FPSCR_VXIMZ	0x00100000	/* Invalid op for Inv * Zero */
#define FPSCR_VXVC	0x00080000	/* Invalid op for Compare */
#define FPSCR_FR	0x00040000	/* Fraction rounded */
#define FPSCR_FI	0x00020000	/* Fraction inexact */
#define FPSCR_FPRF	0x0001f000	/* FPU Result Flags */
#define FPSCR_FPCC	0x0000f000	/* FPU Condition Codes */
#define FPSCR_VXSOFT	0x00000400	/* Invalid op for software request */
#define FPSCR_VXSQRT	0x00000200	/* Invalid op for square root */
#define FPSCR_VXCVI	0x00000100	/* Invalid op for integer convert */
#define FPSCR_VE	0x00000080	/* Invalid op exception enable */
#define FPSCR_OE	0x00000040	/* IEEE overflow exception enable */
#define FPSCR_UE	0x00000020	/* IEEE underflow exception enable */
#define FPSCR_ZE	0x00000010	/* IEEE zero divide exception enable */
#define FPSCR_XE	0x00000008	/* FP inexact exception enable */
#define FPSCR_NI	0x00000004	/* FPU non IEEE-Mode */
#define FPSCR_RN	0x00000003	/* FPU rounding control */

/* Special Purpose Registers (SPRNs)*/

/* PPC440 Architecture is BOOK-E */
#ifdef CONFIG_440
#define CONFIG_BOOKE
#endif

#define SPRN_CDBCR	0x3D7	/* Cache Debug Control Register */
#define SPRN_CTR	0x009	/* Count Register */
#define SPRN_DABR	0x3F5	/* Data Address Breakpoint Register */
#ifndef CONFIG_BOOKE
#define SPRN_DAC1	0x3F6	/* Data Address Compare 1 */
#define SPRN_DAC2	0x3F7	/* Data Address Compare 2 */
#else
#define SPRN_DAC1	0x13C	/* Book E Data Address Compare 1 */
#define SPRN_DAC2	0x13D	/* Book E Data Address Compare 2 */
#endif	/* CONFIG_BOOKE */
#define SPRN_DAR	0x013	/* Data Address Register */
#define SPRN_DBAT0L	0x219	/* Data BAT 0 Lower Register */
#define SPRN_DBAT0U	0x218	/* Data BAT 0 Upper Register */
#define SPRN_DBAT1L	0x21B	/* Data BAT 1 Lower Register */
#define SPRN_DBAT1U	0x21A	/* Data BAT 1 Upper Register */
#define SPRN_DBAT2L	0x21D	/* Data BAT 2 Lower Register */
#define SPRN_DBAT2U	0x21C	/* Data BAT 2 Upper Register */
#define SPRN_DBAT3L	0x21F	/* Data BAT 3 Lower Register */
#define SPRN_DBAT3U	0x21E	/* Data BAT 3 Upper Register */
#define SPRN_DBAT4L	0x239	/* Data BAT 4 Lower Register */
#define SPRN_DBAT4U	0x238	/* Data BAT 4 Upper Register */
#define SPRN_DBAT5L	0x23B	/* Data BAT 5 Lower Register */
#define SPRN_DBAT5U	0x23A	/* Data BAT 5 Upper Register */
#define SPRN_DBAT6L	0x23D	/* Data BAT 6 Lower Register */
#define SPRN_DBAT6U	0x23C	/* Data BAT 6 Upper Register */
#define SPRN_DBAT7L	0x23F	/* Data BAT 7 Lower Register */
#define SPRN_DBAT7U	0x23E	/* Data BAT 7 Lower Register */
#define SPRN_DBCR	0x3F2	/* Debug Control Regsiter */
#define   DBCR_EDM	0x80000000
#define   DBCR_IDM	0x40000000
#define   DBCR_RST(x)	(((x) & 0x3) << 28)
#define     DBCR_RST_NONE		0
#define     DBCR_RST_CORE		1
#define     DBCR_RST_CHIP		2
#define     DBCR_RST_SYSTEM		3
#define   DBCR_IC	0x08000000	/* Instruction Completion Debug Evnt */
#define   DBCR_BT	0x04000000	/* Branch Taken Debug Event */
#define   DBCR_EDE	0x02000000	/* Exception Debug Event */
#define   DBCR_TDE	0x01000000	/* TRAP Debug Event */
#define   DBCR_FER	0x00F80000	/* First Events Remaining Mask */
#define   DBCR_FT	0x00040000	/* Freeze Timers on Debug Event */
#define   DBCR_IA1	0x00020000	/* Instr. Addr. Compare 1 Enable */
#define   DBCR_IA2	0x00010000	/* Instr. Addr. Compare 2 Enable */
#define   DBCR_D1R	0x00008000	/* Data Addr. Compare 1 Read Enable */
#define   DBCR_D1W	0x00004000	/* Data Addr. Compare 1 Write Enable */
#define   DBCR_D1S(x)	(((x) & 0x3) << 12)	/* Data Adrr. Compare 1 Size */
#define     DAC_BYTE	0
#define     DAC_HALF	1
#define     DAC_WORD	2
#define     DAC_QUAD	3
#define   DBCR_D2R	0x00000800	/* Data Addr. Compare 2 Read Enable */
#define   DBCR_D2W	0x00000400	/* Data Addr. Compare 2 Write Enable */
#define   DBCR_D2S(x)	(((x) & 0x3) << 8)	/* Data Addr. Compare 2 Size */
#define   DBCR_SBT	0x00000040	/* Second Branch Taken Debug Event */
#define   DBCR_SED	0x00000020	/* Second Exception Debug Event */
#define   DBCR_STD	0x00000010	/* Second Trap Debug Event */
#define   DBCR_SIA	0x00000008	/* Second IAC Enable */
#define   DBCR_SDA	0x00000004	/* Second DAC Enable */
#define   DBCR_JOI	0x00000002	/* JTAG Serial Outbound Int. Enable */
#define   DBCR_JII	0x00000001	/* JTAG Serial Inbound Int. Enable */
#ifndef CONFIG_BOOKE
#define SPRN_DBCR0	0x3F2		/* Debug Control Register 0 */
#else
#define SPRN_DBCR0	0x134		/* Book E Debug Control Register 0 */
#endif /* CONFIG_BOOKE */
#ifndef CONFIG_BOOKE
#define SPRN_DBCR1	0x3BD	/* Debug Control Register 1 */
#define SPRN_DBSR	0x3F0	/* Debug Status Register */
#else
#define SPRN_DBCR1	0x135		/* Book E Debug Control Register 1 */
#define SPRN_DBSR	0x130		/* Book E Debug Status Register */
#define   DBSR_IC	    0x08000000	/* Book E Instruction Completion  */
#define   DBSR_TIE	    0x01000000	/* Book E Trap Instruction Event */
#endif /* CONFIG_BOOKE */
#define SPRN_DCCR	0x3FA	/* Data Cache Cacheability Register */
#define   DCCR_NOCACHE		0	/* Noncacheable */
#define   DCCR_CACHE		1	/* Cacheable */
#define SPRN_DCMP	0x3D1	/* Data TLB Compare Register */
#define SPRN_DCWR	0x3BA	/* Data Cache Write-thru Register */
#define   DCWR_COPY		0	/* Copy-back */
#define   DCWR_WRITE		1	/* Write-through */
#ifndef CONFIG_BOOKE
#define SPRN_DEAR	0x3D5	/* Data Error Address Register */
#else
#define SPRN_DEAR	0x03D	/* Book E Data Error Address Register */
#endif /* CONFIG_BOOKE */
#define SPRN_DEC	0x016	/* Decrement Register */
#define SPRN_DMISS	0x3D0	/* Data TLB Miss Register */
#define SPRN_DSISR	0x012	/* Data Storage Interrupt Status Register */
#define SPRN_EAR	0x11A	/* External Address Register */
#ifndef CONFIG_BOOKE
#define SPRN_ESR	0x3D4	/* Exception Syndrome Register */
#else
#define SPRN_ESR	0x03E		/* Book E Exception Syndrome Register */
#endif /* CONFIG_BOOKE */
#define   ESR_IMCP	0x80000000	/* Instr. Machine Check - Protection */
#define   ESR_IMCN	0x40000000	/* Instr. Machine Check - Non-config */
#define   ESR_IMCB	0x20000000	/* Instr. Machine Check - Bus error */
#define   ESR_IMCT	0x10000000	/* Instr. Machine Check - Timeout */
#define   ESR_PIL	0x08000000	/* Program Exception - Illegal */
#define   ESR_PPR	0x04000000	/* Program Exception - Priveleged */
#define   ESR_PTR	0x02000000	/* Program Exception - Trap */
#define   ESR_DST	0x00800000	/* Storage Exception - Data miss */
#define   ESR_DIZ	0x00400000	/* Storage Exception - Zone fault */
#define SPRN_EVPR	0x3D6	/* Exception Vector Prefix Register */
#define SPRN_HASH1	0x3D2	/* Primary Hash Address Register */
#define SPRN_HASH2	0x3D3	/* Secondary Hash Address Resgister */
#define SPRN_HID0	0x3F0	/* Hardware Implementation Register 0 */

#define HID0_ICE_SHIFT		15
#define HID0_DCE_SHIFT		14
#define HID0_DLOCK_SHIFT	12

#define   HID0_EMCP	(1<<31)		/* Enable Machine Check pin */
#define   HID0_EBA	(1<<29)		/* Enable Bus Address Parity */
#define   HID0_EBD	(1<<28)		/* Enable Bus Data Parity */
#define   HID0_SBCLK	(1<<27)
#define   HID0_EICE	(1<<26)
#define   HID0_ECLK	(1<<25)
#define   HID0_PAR	(1<<24)
#define   HID0_DOZE	(1<<23)
#define   HID0_NAP	(1<<22)
#define   HID0_SLEEP	(1<<21)
#define   HID0_DPM	(1<<20)
#define   HID0_ICE	(1<<HID0_ICE_SHIFT)	/* Instruction Cache Enable */
#define   HID0_DCE	(1<<HID0_DCE_SHIFT)	/* Data Cache Enable */
#define   HID0_TBEN	(1<<14)		/* Time Base Enable */
#define   HID0_ILOCK	(1<<13)		/* Instruction Cache Lock */
#define   HID0_DLOCK	(1<<HID0_DLOCK_SHIFT)	/* Data Cache Lock */
#define   HID0_ICFI	(1<<11)		/* Instr. Cache Flash Invalidate */
#define   HID0_DCFI	(1<<10)		/* Data Cache Flash Invalidate */
#define   HID0_DCI	HID0_DCFI
#define   HID0_SPD	(1<<9)		/* Speculative disable */
#define   HID0_ENMAS7	(1<<7)		/* Enable MAS7 Update for 36-bit phys */
#define   HID0_SGE	(1<<7)		/* Store Gathering Enable */
#define   HID0_SIED	HID_SGE		/* Serial Instr. Execution [Disable] */
#define   HID0_DCFA	(1<<6)		/* Data Cache Flush Assist */
#define   HID0_BTIC	(1<<5)		/* Branch Target Instruction Cache Enable */
#define   HID0_ABE	(1<<3)		/* Address Broadcast Enable */
#define   HID0_BHTE	(1<<2)		/* Branch History Table Enable */
#define   HID0_BTCD	(1<<1)		/* Branch target cache disable */
#define SPRN_HID1	0x3F1	/* Hardware Implementation Register 1 */
#define	  HID1_RFXE	(1<<17)		/* Read Fault Exception Enable */
#define	  HID1_ASTME	(1<<13)		/* Address bus streaming mode */
#define	  HID1_ABE	(1<<12)		/* Address broadcast enable */
#define SPRN_IABR	0x3F2	/* Instruction Address Breakpoint Register */
#ifndef CONFIG_BOOKE
#define SPRN_IAC1	0x3F4	/* Instruction Address Compare 1 */
#define SPRN_IAC2	0x3F5	/* Instruction Address Compare 2 */
#else
#define SPRN_IAC1	0x138	/* Book E Instruction Address Compare 1 */
#define SPRN_IAC2	0x139	/* Book E Instruction Address Compare 2 */
#endif /* CONFIG_BOOKE */
#define SPRN_IBAT0L	0x211	/* Instruction BAT 0 Lower Register */
#define SPRN_IBAT0U	0x210	/* Instruction BAT 0 Upper Register */
#define SPRN_IBAT1L	0x213	/* Instruction BAT 1 Lower Register */
#define SPRN_IBAT1U	0x212	/* Instruction BAT 1 Upper Register */
#define SPRN_IBAT2L	0x215	/* Instruction BAT 2 Lower Register */
#define SPRN_IBAT2U	0x214	/* Instruction BAT 2 Upper Register */
#define SPRN_IBAT3L	0x217	/* Instruction BAT 3 Lower Register */
#define SPRN_IBAT3U	0x216	/* Instruction BAT 3 Upper Register */
#define SPRN_IBAT4L	0x231	/* Instruction BAT 4 Lower Register */
#define SPRN_IBAT4U	0x230	/* Instruction BAT 4 Upper Register */
#define SPRN_IBAT5L	0x233	/* Instruction BAT 5 Lower Register */
#define SPRN_IBAT5U	0x232	/* Instruction BAT 5 Upper Register */
#define SPRN_IBAT6L	0x235	/* Instruction BAT 6 Lower Register */
#define SPRN_IBAT6U	0x234	/* Instruction BAT 6 Upper Register */
#define SPRN_IBAT7L	0x237	/* Instruction BAT 7 Lower Register */
#define SPRN_IBAT7U	0x236	/* Instruction BAT 7 Upper Register */
#define SPRN_ICCR	0x3FB	/* Instruction Cache Cacheability Register */
#define   ICCR_NOCACHE		0	/* Noncacheable */
#define   ICCR_CACHE		1	/* Cacheable */
#define SPRN_ICDBDR	0x3D3	/* Instruction Cache Debug Data Register */
#define SPRN_ICMP	0x3D5	/* Instruction TLB Compare Register */
#define SPRN_ICTC	0x3FB	/* Instruction Cache Throttling Control Reg */
#define SPRN_IMISS	0x3D4	/* Instruction TLB Miss Register */
#define SPRN_IMMR	0x27E	/* Internal Memory Map Register */
#define SPRN_LDSTCR	0x3F8	/* Load/Store Control Register */
#define SPRN_L2CR	0x3F9	/* Level 2 Cache Control Regsiter */
#define SPRN_LR		0x008	/* Link Register */
#define SPRN_MBAR	0x137	/* System memory base address */
#define SPRN_MMCR0	0x3B8	/* Monitor Mode Control Register 0 */
#define SPRN_MMCR1	0x3BC	/* Monitor Mode Control Register 1 */
#define SPRN_PBL1	0x3FC	/* Protection Bound Lower 1 */
#define SPRN_PBL2	0x3FE	/* Protection Bound Lower 2 */
#define SPRN_PBU1	0x3FD	/* Protection Bound Upper 1 */
#define SPRN_PBU2	0x3FF	/* Protection Bound Upper 2 */
#ifndef CONFIG_BOOKE
#define SPRN_PID	0x3B1	/* Process ID */
#define SPRN_PIR	0x3FF	/* Processor Identification Register */
#else
#define SPRN_PID	0x030	/* Book E Process ID */
#define SPRN_PIR	0x11E	/* Book E Processor Identification Register */
#endif /* CONFIG_BOOKE */
#define SPRN_PIT	0x3DB	/* Programmable Interval Timer */
#define SPRN_PMC1	0x3B9	/* Performance Counter Register 1 */
#define SPRN_PMC2	0x3BA	/* Performance Counter Register 2 */
#define SPRN_PMC3	0x3BD	/* Performance Counter Register 3 */
#define SPRN_PMC4	0x3BE	/* Performance Counter Register 4 */
#define SPRN_PVR	0x11F	/* Processor Version Register */
#define SPRN_RPA	0x3D6	/* Required Physical Address Register */
#define SPRN_SDA	0x3BF	/* Sampled Data Address Register */
#define SPRN_SDR1	0x019	/* MMU Hash Base Register */
#define SPRN_SGR	0x3B9	/* Storage Guarded Register */
#define   SGR_NORMAL		0
#define   SGR_GUARDED		1
#define SPRN_SIA	0x3BB	/* Sampled Instruction Address Register */
#define SPRN_SPRG0	0x110	/* Special Purpose Register General 0 */
#define SPRN_SPRG1	0x111	/* Special Purpose Register General 1 */
#define SPRN_SPRG2	0x112	/* Special Purpose Register General 2 */
#define SPRN_SPRG3	0x113	/* Special Purpose Register General 3 */
#define SPRN_SPRG4	0x114	/* Special Purpose Register General 4 */
#define SPRN_SPRG5	0x115	/* Special Purpose Register General 5 */
#define SPRN_SPRG6	0x116	/* Special Purpose Register General 6 */
#define SPRN_SPRG7	0x117	/* Special Purpose Register General 7 */
#define SPRN_SRR0	0x01A	/* Save/Restore Register 0 */
#define SPRN_SRR1	0x01B	/* Save/Restore Register 1 */
#define SPRN_SRR2	0x3DE	/* Save/Restore Register 2 */
#define SPRN_SRR3	0x3DF	/* Save/Restore Register 3 */
#ifdef CONFIG_BOOKE
#define SPRN_SVR	0x3FF	/* System Version Register */
#else
#define SPRN_SVR	0x11E	/* System Version Register */
#endif
#define SPRN_TBHI	0x3DC	/* Time Base High */
#define SPRN_TBHU	0x3CC	/* Time Base High User-mode */
#define SPRN_TBLO	0x3DD	/* Time Base Low */
#define SPRN_TBLU	0x3CD	/* Time Base Low User-mode */
#define SPRN_TBRL	0x10C	/* Time Base Read Lower Register */
#define SPRN_TBRU	0x10D	/* Time Base Read Upper Register */
#define SPRN_TBWL	0x11C	/* Time Base Write Lower Register */
#define SPRN_TBWU	0x11D	/* Time Base Write Upper Register */
#ifndef CONFIG_BOOKE
#define SPRN_TCR	0x3DA	/* Timer Control Register */
#else
#define SPRN_TCR	0x154	/* Book E Timer Control Register */
#endif /* CONFIG_BOOKE */
#define   TCR_WP(x)		(((x)&0x3)<<30)	/* WDT Period */
#define     WP_2_17		0		/* 2^17 clocks */
#define     WP_2_21		1		/* 2^21 clocks */
#define     WP_2_25		2		/* 2^25 clocks */
#define     WP_2_29		3		/* 2^29 clocks */
#define   TCR_WRC(x)		(((x)&0x3)<<28)	/* WDT Reset Control */
#define     WRC_NONE		0		/* No reset will occur */
#define     WRC_CORE		1		/* Core reset will occur */
#define     WRC_CHIP		2		/* Chip reset will occur */
#define     WRC_SYSTEM		3		/* System reset will occur */
#define   TCR_WIE		0x08000000	/* WDT Interrupt Enable */
#define   TCR_PIE		0x04000000	/* PIT Interrupt Enable */
#define   TCR_FP(x)		(((x)&0x3)<<24)	/* FIT Period */
#define     FP_2_9		0		/* 2^9 clocks */
#define     FP_2_13		1		/* 2^13 clocks */
#define     FP_2_17		2		/* 2^17 clocks */
#define     FP_2_21		3		/* 2^21 clocks */
#define   TCR_FIE		0x00800000	/* FIT Interrupt Enable */
#define   TCR_ARE		0x00400000	/* Auto Reload Enable */
#define SPRN_THRM1	0x3FC	/* Thermal Management Register 1 */
#define   THRM1_TIN		(1<<0)
#define   THRM1_TIV		(1<<1)
#define   THRM1_THRES		(0x7f<<2)
#define   THRM1_TID		(1<<29)
#define   THRM1_TIE		(1<<30)
#define   THRM1_V		(1<<31)
#define SPRN_THRM2	0x3FD	/* Thermal Management Register 2 */
#define SPRN_THRM3	0x3FE	/* Thermal Management Register 3 */
#define   THRM3_E		(1<<31)
#define SPRN_TLBMISS	0x3D4	/* 980 7450 TLB Miss Register */
#ifndef CONFIG_BOOKE
#define SPRN_TSR	0x3D8	/* Timer Status Register */
#else
#define SPRN_TSR	0x150	/* Book E Timer Status Register */
#endif /* CONFIG_BOOKE */
#define   TSR_ENW		0x80000000	/* Enable Next Watchdog */
#define   TSR_WIS		0x40000000	/* WDT Interrupt Status */
#define   TSR_WRS(x)		(((x)&0x3)<<28)	/* WDT Reset Status */
#define     WRS_NONE		0		/* No WDT reset occurred */
#define     WRS_CORE		1		/* WDT forced core reset */
#define     WRS_CHIP		2		/* WDT forced chip reset */
#define     WRS_SYSTEM		3		/* WDT forced system reset */
#define   TSR_PIS		0x08000000	/* PIT Interrupt Status */
#define   TSR_FIS		0x04000000	/* FIT Interrupt Status */
#define SPRN_UMMCR0	0x3A8	/* User Monitor Mode Control Register 0 */
#define SPRN_UMMCR1	0x3AC	/* User Monitor Mode Control Register 0 */
#define SPRN_UPMC1	0x3A9	/* User Performance Counter Register 1 */
#define SPRN_UPMC2	0x3AA	/* User Performance Counter Register 2 */
#define SPRN_UPMC3	0x3AD	/* User Performance Counter Register 3 */
#define SPRN_UPMC4	0x3AE	/* User Performance Counter Register 4 */
#define SPRN_USIA	0x3AB	/* User Sampled Instruction Address Register */
#define SPRN_XER	0x001	/* Fixed Point Exception Register */
#define SPRN_ZPR	0x3B0	/* Zone Protection Register */

/* Book E definitions */
#define SPRN_DECAR	0x036	/* Decrementer Auto Reload Register */
#define SPRN_CSRR0	0x03A	/* Critical SRR0 */
#define SPRN_CSRR1	0x03B	/* Critical SRR0 */
#define SPRN_IVPR	0x03F	/* Interrupt Vector Prefix Register */
#define SPRN_USPRG0	0x100	/* User Special Purpose Register General 0 */
#define SPRN_SPRG4R	0x104	/* Special Purpose Register General 4 Read */
#define SPRN_SPRG5R	0x105	/* Special Purpose Register General 5 Read */
#define SPRN_SPRG6R	0x106	/* Special Purpose Register General 6 Read */
#define SPRN_SPRG7R	0x107	/* Special Purpose Register General 7 Read */
#define SPRN_SPRG4W	0x114	/* Special Purpose Register General 4 Write */
#define SPRN_SPRG5W	0x115	/* Special Purpose Register General 5 Write */
#define SPRN_SPRG6W	0x116	/* Special Purpose Register General 6 Write */
#define SPRN_SPRG7W	0x117	/* Special Purpose Register General 7 Write */
#define SPRN_DBCR2	0x136	/* Debug Control Register 2 */
#define SPRN_IAC3	0x13A	/* Instruction Address Compare 3 */
#define SPRN_IAC4	0x13B	/* Instruction Address Compare 4 */
#define SPRN_DVC1	0x13E	/* Data Value Compare Register 1 */
#define SPRN_DVC2	0x13F	/* Data Value Compare Register 2 */
#define SPRN_IVOR0	0x190	/* Interrupt Vector Offset Register 0 */
#define SPRN_IVOR1	0x191	/* Interrupt Vector Offset Register 1 */
#define SPRN_IVOR2	0x192	/* Interrupt Vector Offset Register 2 */
#define SPRN_IVOR3	0x193	/* Interrupt Vector Offset Register 3 */
#define SPRN_IVOR4	0x194	/* Interrupt Vector Offset Register 4 */
#define SPRN_IVOR5	0x195	/* Interrupt Vector Offset Register 5 */
#define SPRN_IVOR6	0x196	/* Interrupt Vector Offset Register 6 */
#define SPRN_IVOR7	0x197	/* Interrupt Vector Offset Register 7 */
#define SPRN_IVOR8	0x198	/* Interrupt Vector Offset Register 8 */
#define SPRN_IVOR9	0x199	/* Interrupt Vector Offset Register 9 */
#define SPRN_IVOR10	0x19a	/* Interrupt Vector Offset Register 10 */
#define SPRN_IVOR11	0x19b	/* Interrupt Vector Offset Register 11 */
#define SPRN_IVOR12	0x19c	/* Interrupt Vector Offset Register 12 */
#define SPRN_IVOR13	0x19d	/* Interrupt Vector Offset Register 13 */
#define SPRN_IVOR14	0x19e	/* Interrupt Vector Offset Register 14 */
#define SPRN_IVOR15	0x19f	/* Interrupt Vector Offset Register 15 */

/* e500 definitions */
#define SPRN_L1CFG0	0x203	/* L1 Cache Configuration Register 0 */
#define SPRN_L1CFG1	0x204	/* L1 Cache Configuration Register 1 */
#define SPRN_L2CFG0	0x207	/* L2 Cache Configuration Register 0 */
#define SPRN_L1CSR0	0x3f2	/* L1 Data Cache Control and Status Register 0 */
#define   L1CSR0_CPE		0x00010000	/* Data Cache Parity Enable */
#define   L1CSR0_DCFI		0x00000002	/* Data Cache Flash Invalidate */
#define   L1CSR0_DCE		0x00000001	/* Data Cache Enable */
#define SPRN_L1CSR1	0x3f3	/* L1 Instruction Cache Control and Status Register 1 */
#define   L1CSR1_CPE		0x00010000	/* Instruction Cache Parity Enable */
#define   L1CSR1_ICFI		0x00000002	/* Instruction Cache Flash Invalidate */
#define   L1CSR1_ICE		0x00000001	/* Instruction Cache Enable */
#define SPRN_L1CSR2	0x25e	/* L1 Data Cache Control and Status Register 2 */
#define SPRN_L2CSR0	0x3f9	/* L2 Data Cache Control and Status Register 0 */
#define   L2CSR0_L2E		0x80000000	/* L2 Cache Enable */
#define   L2CSR0_L2PE		0x40000000	/* L2 Cache Parity/ECC Enable */
#define   L2CSR0_L2WP		0x1c000000	/* L2 I/D Way Partioning */
#define   L2CSR0_L2CM		0x03000000	/* L2 Cache Coherency Mode */
#define   L2CSR0_L2FI		0x00200000	/* L2 Cache Flash Invalidate */
#define   L2CSR0_L2IO		0x00100000	/* L2 Cache Instruction Only */
#define   L2CSR0_L2DO		0x00010000	/* L2 Cache Data Only */
#define   L2CSR0_L2REP		0x00003000	/* L2 Line Replacement Algo */
#define   L2CSR0_L2FL		0x00000800	/* L2 Cache Flush */
#define   L2CSR0_L2LFC		0x00000400	/* L2 Cache Lock Flash Clear */
#define   L2CSR0_L2LOA		0x00000080	/* L2 Cache Lock Overflow Allocate */
#define   L2CSR0_L2LO		0x00000020	/* L2 Cache Lock Overflow */
#define SPRN_L2CSR1	0x3fa	/* L2 Data Cache Control and Status Register 1 */

#define SPRN_MMUCSR0	0x3f4	/* MMU control and status register 0 */
#define SPRN_MAS0	0x270	/* MMU Assist Register 0 */
#define SPRN_MAS1	0x271	/* MMU Assist Register 1 */
#define SPRN_MAS2	0x272	/* MMU Assist Register 2 */
#define SPRN_MAS3	0x273	/* MMU Assist Register 3 */
#define SPRN_MAS4	0x274	/* MMU Assist Register 4 */
#define SPRN_MAS5	0x275	/* MMU Assist Register 5 */
#define SPRN_MAS6	0x276	/* MMU Assist Register 6 */
#define SPRN_MAS7	0x3B0	/* MMU Assist Register 7 */

#define SPRN_IVOR32	0x210	/* Interrupt Vector Offset Register 32 */
#define SPRN_IVOR33	0x211	/* Interrupt Vector Offset Register 33 */
#define SPRN_IVOR34	0x212	/* Interrupt Vector Offset Register 34 */
#define SPRN_IVOR35	0x213	/* Interrupt Vector Offset Register 35 */
#define SPRN_SPEFSCR	0x200	/* SPE & Embedded FP Status & Control */

#define SPRN_MCSRR0	0x23a	/* Machine Check Save and Restore Register 0 */
#define SPRN_MCSRR1	0x23b	/* Machine Check Save and Restore Register 1 */
#define SPRN_BUCSR	0x3f5	/* Branch Control and Status Register */
#define SPRN_BBEAR	0x201	/* Branch Buffer Entry Address Register */
#define SPRN_BBTAR	0x202	/* Branch Buffer Target Address Register */
#define SPRN_PID1	0x279	/* Process ID Register 1 */
#define SPRN_PID2	0x27a	/* Process ID Register 2 */
#define SPRN_MCSR	0x23c	/* Machine Check Syndrome register */
#define SPRN_MCAR	0x23d	/* Machine Check Address register */
#define MCSR_MCS	0x80000000	/* Machine Check Summary */
#define MCSR_IB		0x40000000	/* Instruction PLB Error */
#if defined(CONFIG_440)
#define MCSR_DRB	0x20000000	/* Data Read PLB Error */
#define MCSR_DWB	0x10000000	/* Data Write PLB Error */
#else
#define MCSR_DB		0x20000000	/* Data PLB Error */
#endif /* defined(CONFIG_440) */
#define MCSR_TLBP	0x08000000	/* TLB Parity Error */
#define MCSR_ICP	0x04000000	/* I-Cache Parity Error */
#define MCSR_DCSP	0x02000000	/* D-Cache Search Parity Error */
#define MCSR_DCFP	0x01000000	/* D-Cache Flush Parity Error */
#define MCSR_IMPE	0x00800000	/* Imprecise Machine Check Exception */
#define ESR_ST		0x00800000	/* Store Operation */

#if defined(CONFIG_MPC86xx)
#define SPRN_MSSCR0	0x3f6
#define SPRN_MSSSR0	0x3f7
#endif

/* Short-hand versions for a number of the above SPRNs */

#define CTR	SPRN_CTR	/* Counter Register */
#define DAR	SPRN_DAR	/* Data Address Register */
#define DABR	SPRN_DABR	/* Data Address Breakpoint Register */
#define DAC1	SPRN_DAC1	/* Data Address Register 1 */
#define DAC2	SPRN_DAC2	/* Data Address Register 2 */
#define DBAT0L	SPRN_DBAT0L	/* Data BAT 0 Lower Register */
#define DBAT0U	SPRN_DBAT0U	/* Data BAT 0 Upper Register */
#define DBAT1L	SPRN_DBAT1L	/* Data BAT 1 Lower Register */
#define DBAT1U	SPRN_DBAT1U	/* Data BAT 1 Upper Register */
#define DBAT2L	SPRN_DBAT2L	/* Data BAT 2 Lower Register */
#define DBAT2U	SPRN_DBAT2U	/* Data BAT 2 Upper Register */
#define DBAT3L	SPRN_DBAT3L	/* Data BAT 3 Lower Register */
#define DBAT3U	SPRN_DBAT3U	/* Data BAT 3 Upper Register */
#define DBAT4L	SPRN_DBAT4L	/* Data BAT 4 Lower Register */
#define DBAT4U	SPRN_DBAT4U	/* Data BAT 4 Upper Register */
#define DBAT5L	SPRN_DBAT5L	/* Data BAT 5 Lower Register */
#define DBAT5U	SPRN_DBAT5U	/* Data BAT 5 Upper Register */
#define DBAT6L	SPRN_DBAT6L	/* Data BAT 6 Lower Register */
#define DBAT6U	SPRN_DBAT6U	/* Data BAT 6 Upper Register */
#define DBAT7L	SPRN_DBAT7L	/* Data BAT 7 Lower Register */
#define DBAT7U	SPRN_DBAT7U	/* Data BAT 7 Upper Register */
#define DBCR0	SPRN_DBCR0	/* Debug Control Register 0 */
#define DBCR1	SPRN_DBCR1	/* Debug Control Register 1 */
#define DBSR	SPRN_DBSR	/* Debug Status Register */
#define DCMP	SPRN_DCMP	/* Data TLB Compare Register */
#define DEC	SPRN_DEC	/* Decrement Register */
#define DMISS	SPRN_DMISS	/* Data TLB Miss Register */
#define DSISR	SPRN_DSISR	/* Data Storage Interrupt Status Register */
#define EAR	SPRN_EAR	/* External Address Register */
#define ESR	SPRN_ESR	/* Exception Syndrome Register */
#define HASH1	SPRN_HASH1	/* Primary Hash Address Register */
#define HASH2	SPRN_HASH2	/* Secondary Hash Address Register */
#define HID0	SPRN_HID0	/* Hardware Implementation Register 0 */
#define HID1	SPRN_HID1	/* Hardware Implementation Register 1 */
#define IABR	SPRN_IABR	/* Instruction Address Breakpoint Register */
#define IAC1	SPRN_IAC1	/* Instruction Address Register 1 */
#define IAC2	SPRN_IAC2	/* Instruction Address Register 2 */
#define IBAT0L	SPRN_IBAT0L	/* Instruction BAT 0 Lower Register */
#define IBAT0U	SPRN_IBAT0U	/* Instruction BAT 0 Upper Register */
#define IBAT1L	SPRN_IBAT1L	/* Instruction BAT 1 Lower Register */
#define IBAT1U	SPRN_IBAT1U	/* Instruction BAT 1 Upper Register */
#define IBAT2L	SPRN_IBAT2L	/* Instruction BAT 2 Lower Register */
#define IBAT2U	SPRN_IBAT2U	/* Instruction BAT 2 Upper Register */
#define IBAT3L	SPRN_IBAT3L	/* Instruction BAT 3 Lower Register */
#define IBAT3U	SPRN_IBAT3U	/* Instruction BAT 3 Upper Register */
#define IBAT4L	SPRN_IBAT4L	/* Instruction BAT 4 Lower Register */
#define IBAT4U	SPRN_IBAT4U	/* Instruction BAT 4 Upper Register */
#define IBAT5L	SPRN_IBAT5L	/* Instruction BAT 5 Lower Register */
#define IBAT5U	SPRN_IBAT5U	/* Instruction BAT 5 Upper Register */
#define IBAT6L	SPRN_IBAT6L	/* Instruction BAT 6 Lower Register */
#define IBAT6U	SPRN_IBAT6U	/* Instruction BAT 6 Upper Register */
#define IBAT7L	SPRN_IBAT7L	/* Instruction BAT 7 Lower Register */
#define IBAT7U	SPRN_IBAT7U	/* Instruction BAT 7 Lower Register */
#define ICMP	SPRN_ICMP	/* Instruction TLB Compare Register */
#define IMISS	SPRN_IMISS	/* Instruction TLB Miss Register */
#define IMMR	SPRN_IMMR	/* PPC 860/821 Internal Memory Map Register */
#define LDSTCR	SPRN_LDSTCR	/* Load/Store Control Register */
#define L2CR	SPRN_L2CR	/* PPC 750 L2 control register */
#define LR	SPRN_LR
#define MBAR	SPRN_MBAR	/* System memory base address */
#if defined(CONFIG_MPC86xx)
#define MSSCR0	SPRN_MSSCR0
#endif
#if defined(CONFIG_E500) || defined(CONFIG_MPC86xx)
#define PIR	SPRN_PIR
#endif
#define SVR	SPRN_SVR	/* System-On-Chip Version Register */
#define PVR	SPRN_PVR	/* Processor Version */
#define RPA	SPRN_RPA	/* Required Physical Address Register */
#define SDR1	SPRN_SDR1	/* MMU hash base register */
#define SPR0	SPRN_SPRG0	/* Supervisor Private Registers */
#define SPR1	SPRN_SPRG1
#define SPR2	SPRN_SPRG2
#define SPR3	SPRN_SPRG3
#define SPRG0	SPRN_SPRG0
#define SPRG1	SPRN_SPRG1
#define SPRG2	SPRN_SPRG2
#define SPRG3	SPRN_SPRG3
#define SPRG4	SPRN_SPRG4
#define SPRG5	SPRN_SPRG5
#define SPRG6	SPRN_SPRG6
#define SPRG7	SPRN_SPRG7
#define SRR0	SPRN_SRR0	/* Save and Restore Register 0 */
#define SRR1	SPRN_SRR1	/* Save and Restore Register 1 */
#define SRR2	SPRN_SRR2	/* Save and Restore Register 2 */
#define SRR3	SPRN_SRR3	/* Save and Restore Register 3 */
#define SVR	SPRN_SVR	/* System Version Register */
#define TBRL	SPRN_TBRL	/* Time Base Read Lower Register */
#define TBRU	SPRN_TBRU	/* Time Base Read Upper Register */
#define TBWL	SPRN_TBWL	/* Time Base Write Lower Register */
#define TBWU	SPRN_TBWU	/* Time Base Write Upper Register */
#define TCR	SPRN_TCR	/* Timer Control Register */
#define TSR	SPRN_TSR	/* Timer Status Register */
#define ICTC	1019
#define THRM1	SPRN_THRM1	/* Thermal Management Register 1 */
#define THRM2	SPRN_THRM2	/* Thermal Management Register 2 */
#define THRM3	SPRN_THRM3	/* Thermal Management Register 3 */
#define XER	SPRN_XER

#define DECAR	SPRN_DECAR
#define CSRR0	SPRN_CSRR0
#define CSRR1	SPRN_CSRR1
#define IVPR	SPRN_IVPR
#define USPRG0	SPRN_USPRG
#define SPRG4R	SPRN_SPRG4R
#define SPRG5R	SPRN_SPRG5R
#define SPRG6R	SPRN_SPRG6R
#define SPRG7R	SPRN_SPRG7R
#define SPRG4W	SPRN_SPRG4W
#define SPRG5W	SPRN_SPRG5W
#define SPRG6W	SPRN_SPRG6W
#define SPRG7W	SPRN_SPRG7W
#define DEAR	SPRN_DEAR
#define DBCR2	SPRN_DBCR2
#define IAC3	SPRN_IAC3
#define IAC4	SPRN_IAC4
#define DVC1	SPRN_DVC1
#define DVC2	SPRN_DVC2
#define IVOR0	SPRN_IVOR0
#define IVOR1	SPRN_IVOR1
#define IVOR2	SPRN_IVOR2
#define IVOR3	SPRN_IVOR3
#define IVOR4	SPRN_IVOR4
#define IVOR5	SPRN_IVOR5
#define IVOR6	SPRN_IVOR6
#define IVOR7	SPRN_IVOR7
#define IVOR8	SPRN_IVOR8
#define IVOR9	SPRN_IVOR9
#define IVOR10	SPRN_IVOR10
#define IVOR11	SPRN_IVOR11
#define IVOR12	SPRN_IVOR12
#define IVOR13	SPRN_IVOR13
#define IVOR14	SPRN_IVOR14
#define IVOR15	SPRN_IVOR15
#define IVOR32	SPRN_IVOR32
#define IVOR33	SPRN_IVOR33
#define IVOR34	SPRN_IVOR34
#define IVOR35	SPRN_IVOR35
#define MCSRR0	SPRN_MCSRR0
#define MCSRR1	SPRN_MCSRR1
#define L1CSR0	SPRN_L1CSR0
#define L1CSR1	SPRN_L1CSR1
#define L1CSR2	SPRN_L1CSR2
#define L1CFG0	SPRN_L1CFG0
#define L1CFG1	SPRN_L1CFG1
#define L2CFG0	SPRN_L2CFG0
#define L2CSR0	SPRN_L2CSR0
#define L2CSR1	SPRN_L2CSR1
#define MCSR	SPRN_MCSR
#define MMUCSR0	SPRN_MMUCSR0
#define BUCSR	SPRN_BUCSR
#define PID0	SPRN_PID
#define PID1	SPRN_PID1
#define PID2	SPRN_PID2
#define MAS0	SPRN_MAS0
#define MAS1	SPRN_MAS1
#define MAS2	SPRN_MAS2
#define MAS3	SPRN_MAS3
#define MAS4	SPRN_MAS4
#define MAS5	SPRN_MAS5
#define MAS6	SPRN_MAS6
#define MAS7	SPRN_MAS7

#if defined(CONFIG_4xx) || defined(CONFIG_44x) || defined(CONFIG_MPC85xx)
#define DAR_DEAR DEAR
#else
#define DAR_DEAR DAR
#endif

/* Device Control Registers */

#define DCRN_BEAR	0x090	/* Bus Error Address Register */
#define DCRN_BESR	0x091	/* Bus Error Syndrome Register */
#define   BESR_DSES	0x80000000	/* Data-Side Error Status */
#define   BESR_DMES	0x40000000	/* DMA Error Status */
#define   BESR_RWS	0x20000000	/* Read/Write Status */
#define   BESR_ETMASK	0x1C000000	/* Error Type */
#define     ET_PROT	0
#define     ET_PARITY	1
#define     ET_NCFG	2
#define     ET_BUSERR	4
#define     ET_BUSTO	6
#define DCRN_DMACC0	0x0C4	/* DMA Chained Count Register 0 */
#define DCRN_DMACC1	0x0CC	/* DMA Chained Count Register 1 */
#define DCRN_DMACC2	0x0D4	/* DMA Chained Count Register 2 */
#define DCRN_DMACC3	0x0DC	 /* DMA Chained Count Register 3 */
#define DCRN_DMACR0	0x0C0	 /* DMA Channel Control Register 0 */
#define DCRN_DMACR1	0x0C8	 /* DMA Channel Control Register 1 */
#define DCRN_DMACR2	0x0D0	 /* DMA Channel Control Register 2 */
#define DCRN_DMACR3	0x0D8	 /* DMA Channel Control Register 3 */
#define DCRN_DMACT0	0x0C1	 /* DMA Count Register 0 */
#define DCRN_DMACT1	0x0C9	 /* DMA Count Register 1 */
#define DCRN_DMACT2	0x0D1	 /* DMA Count Register 2 */
#define DCRN_DMACT3	0x0D9	 /* DMA Count Register 3 */
#define DCRN_DMADA0	0x0C2	 /* DMA Destination Address Register 0 */
#define DCRN_DMADA1	0x0CA	 /* DMA Destination Address Register 1 */
#define DCRN_DMADA2	0x0D2	 /* DMA Destination Address Register 2 */
#define DCRN_DMADA3	0x0DA	 /* DMA Destination Address Register 3 */
#define DCRN_DMASA0	0x0C3	 /* DMA Source Address Register 0 */
#define DCRN_DMASA1	0x0CB	 /* DMA Source Address Register 1 */
#define DCRN_DMASA2	0x0D3	 /* DMA Source Address Register 2 */
#define DCRN_DMASA3	0x0DB	 /* DMA Source Address Register 3 */
#define DCRN_DMASR	0x0E0	 /* DMA Status Register */
#define DCRN_EXIER	0x042	 /* External Interrupt Enable Register */
#define   EXIER_CIE	0x80000000	/* Critical Interrupt Enable */
#define   EXIER_SRIE	0x08000000	/* Serial Port Rx Int. Enable */
#define   EXIER_STIE	0x04000000	/* Serial Port Tx Int. Enable */
#define   EXIER_JRIE	0x02000000	/* JTAG Serial Port Rx Int. Enable */
#define   EXIER_JTIE	0x01000000	/* JTAG Serial Port Tx Int. Enable */
#define   EXIER_D0IE	0x00800000	/* DMA Channel 0 Interrupt Enable */
#define   EXIER_D1IE	0x00400000	/* DMA Channel 1 Interrupt Enable */
#define   EXIER_D2IE	0x00200000	/* DMA Channel 2 Interrupt Enable */
#define   EXIER_D3IE	0x00100000	/* DMA Channel 3 Interrupt Enable */
#define   EXIER_E0IE	0x00000010	/* External Interrupt 0 Enable */
#define   EXIER_E1IE	0x00000008	/* External Interrupt 1 Enable */
#define   EXIER_E2IE	0x00000004	/* External Interrupt 2 Enable */
#define   EXIER_E3IE	0x00000002	/* External Interrupt 3 Enable */
#define   EXIER_E4IE	0x00000001	/* External Interrupt 4 Enable */
#define DCRN_EXISR	0x040	 /* External Interrupt Status Register */
#define DCRN_IOCR	0x0A0	 /* Input/Output Configuration Register */
#define   IOCR_E0TE	0x80000000
#define   IOCR_E0LP	0x40000000
#define   IOCR_E1TE	0x20000000
#define   IOCR_E1LP	0x10000000
#define   IOCR_E2TE	0x08000000
#define   IOCR_E2LP	0x04000000
#define   IOCR_E3TE	0x02000000
#define   IOCR_E3LP	0x01000000
#define   IOCR_E4TE	0x00800000
#define   IOCR_E4LP	0x00400000
#define   IOCR_EDT	0x00080000
#define   IOCR_SOR	0x00040000
#define   IOCR_EDO	0x00008000
#define   IOCR_2XC	0x00004000
#define   IOCR_ATC	0x00002000
#define   IOCR_SPD	0x00001000
#define   IOCR_BEM	0x00000800
#define   IOCR_PTD	0x00000400
#define   IOCR_ARE	0x00000080
#define   IOCR_DRC	0x00000020
#define   IOCR_RDM(x)	(((x) & 0x3) << 3)
#define   IOCR_TCS	0x00000004
#define   IOCR_SCS	0x00000002
#define   IOCR_SPC	0x00000001

/* System-On-Chip Version Register */

/* System-On-Chip Version Register (SVR) field extraction */

#define SVR_VER(svr)	(((svr) >> 16) & 0xFFFF) /* Version field */
#define SVR_REV(svr)	(((svr) >>  0) & 0xFFFF) /* Revision field */

#define SVR_CID(svr)	(((svr) >> 28) & 0x0F)	 /* Company or manufacturer ID */
#define SVR_SOCOP(svr)	(((svr) >> 22) & 0x3F)	 /* SOC integration options */
#define SVR_SID(svr)	(((svr) >> 16) & 0x3F)	 /* SOC ID */
#define SVR_PROC(svr)	(((svr) >> 12) & 0x0F)	 /* Process revision field */
#define SVR_MFG(svr)	(((svr) >>  8) & 0x0F)	 /* Manufacturing revision */
#define SVR_MJREV(svr)	(((svr) >>  4) & 0x0F)	 /* Major SOC design revision indicator */
#define SVR_MNREV(svr)	(((svr) >>  0) & 0x0F)	 /* Minor SOC design revision indicator */

/* Processor Version Register */

/* Processor Version Register (PVR) field extraction */

#define PVR_VER(pvr)  (((pvr) >>  16) & 0xFFFF)	/* Version field */
#define PVR_REV(pvr)  (((pvr) >>   0) & 0xFFFF)	/* Revison field */

/*
 * AMCC has further subdivided the standard PowerPC 16-bit version and
 * revision subfields of the PVR for the PowerPC 403s into the following:
 */

#define PVR_FAM(pvr)	(((pvr) >> 20) & 0xFFF)	/* Family field */
#define PVR_MEM(pvr)	(((pvr) >> 16) & 0xF)	/* Member field */
#define PVR_CORE(pvr)	(((pvr) >> 12) & 0xF)	/* Core field */
#define PVR_CFG(pvr)	(((pvr) >>  8) & 0xF)	/* Configuration field */
#define PVR_MAJ(pvr)	(((pvr) >>  4) & 0xF)	/* Major revision field */
#define PVR_MIN(pvr)	(((pvr) >>  0) & 0xF)	/* Minor revision field */

/* Processor Version Numbers */

#define PVR_403GA	0x00200000
#define PVR_403GB	0x00200100
#define PVR_403GC	0x00200200
#define PVR_403GCX	0x00201400
#define PVR_405GP	0x40110000
#define PVR_405GP_RB	0x40110040
#define PVR_405GP_RC	0x40110082
#define PVR_405GP_RD	0x401100C4
#define PVR_405GP_RE	0x40110145  /* same as pc405cr rev c */
#define PVR_405CR_RA	0x40110041
#define PVR_405CR_RB	0x401100C5
#define PVR_405CR_RC	0x40110145  /* same as pc405gp rev e */
#define PVR_405EP_RA	0x51210950
#define PVR_405GPR_RB	0x50910951
#define PVR_405EZ_RA	0x41511460
#define PVR_405EXR1_RA	0x12911473 /* 405EXr rev A/B with Security */
#define PVR_405EXR2_RA	0x12911471 /* 405EXr rev A/B without Security */
#define PVR_405EX1_RA	0x12911477 /* 405EX rev A/B with Security */
#define PVR_405EX2_RA	0x12911475 /* 405EX rev A/B without Security */
#define PVR_405EXR1_RC	0x1291147B /* 405EXr rev C with Security */
#define PVR_405EXR2_RC	0x12911479 /* 405EXr rev C without Security */
#define PVR_405EX1_RC	0x1291147F /* 405EX rev C with Security */
#define PVR_405EX2_RC	0x1291147D /* 405EX rev C without Security */
#define PVR_440GP_RB	0x40120440
#define PVR_440GP_RC	0x40120481
#define PVR_440EP_RA	0x42221850
#define PVR_440EP_RB	0x422218D3 /* 440EP rev B and 440GR rev A have same PVR */
#define PVR_440EP_RC	0x422218D4 /* 440EP rev C and 440GR rev B have same PVR */
#define PVR_440GR_RA	0x422218D3 /* 440EP rev B and 440GR rev A have same PVR */
#define PVR_440GR_RB	0x422218D4 /* 440EP rev C and 440GR rev B have same PVR */
#define PVR_440EPX1_RA	0x216218D0 /* 440EPX rev A with Security / Kasumi */
#define PVR_440EPX2_RA	0x216218D4 /* 440EPX rev A without Security / Kasumi */
#define PVR_440GRX1_RA	0x216218D0 /* 440GRX rev A with Security / Kasumi */
#define PVR_440GRX2_RA	0x216218D4 /* 440GRX rev A without Security / Kasumi */
#define PVR_440GX_RA	0x51B21850
#define PVR_440GX_RB	0x51B21851
#define PVR_440GX_RC	0x51B21892
#define PVR_440GX_RF	0x51B21894
#define PVR_405EP_RB	0x51210950
#define PVR_440SP_6_RAB	0x53221850 /* 440SP rev A&B with RAID 6 support enabled	*/
#define PVR_440SP_RAB	0x53321850 /* 440SP rev A&B without RAID 6 support	*/
#define PVR_440SP_6_RC	0x53221891 /* 440SP rev C with RAID 6 support enabled	*/
#define PVR_440SP_RC	0x53321891 /* 440SP rev C without RAID 6 support	*/
#define PVR_440SPe_6_RA	0x53421890 /* 440SPe rev A with RAID 6 support enabled	*/
#define PVR_440SPe_RA	0x53521890 /* 440SPe rev A without RAID 6 support	*/
#define PVR_440SPe_6_RB	0x53421891 /* 440SPe rev B with RAID 6 support enabled	*/
#define PVR_440SPe_RB	0x53521891 /* 440SPe rev B without RAID 6 support	*/
<<<<<<< HEAD
#define PVR_440x5_R1x   0x7ff21910 /* 440 rev 1.x in Xilinx Virtex-5 FXT FPGA */
#define PVR_440x5_R20   0x7ff21911 /* 440 rev 2.0 in Xilinx Virtex-5 FXT FPGA */
=======
#define PVR_460EX_SE_RA	0x130218A2 /* 460EX rev A with Security Engine	  */
#define PVR_460EX_RA	0x130218A3 /* 460EX rev A without Security Engine */
#define PVR_460GT_SE_RA	0x130218A0 /* 460GT rev A with Security Engine	  */
#define PVR_460GT_RA	0x130218A1 /* 460GT rev A without Security Engine */
#define PVR_460SX_RA    0x13541800 /* 460SX rev A                   */
#define PVR_460SX_RA_V1 0x13541801 /* 460SX rev A Variant 1 Security disabled */
#define PVR_460GX_RA    0x13541802 /* 460GX rev A                   */
#define PVR_460GX_RA_V1 0x13541803 /* 460GX rev A Variant 1 Security disabled */
>>>>>>> 628ffd73
#define PVR_601		0x00010000
#define PVR_602		0x00050000
#define PVR_603		0x00030000
#define PVR_603e	0x00060000
#define PVR_603ev	0x00070000
#define PVR_603r	0x00071000
#define PVR_604		0x00040000
#define PVR_604e	0x00090000
#define PVR_604r	0x000A0000
#define PVR_620		0x00140000
#define PVR_740		0x00080000
#define PVR_750		PVR_740
#define PVR_740P	0x10080000
#define PVR_750P	PVR_740P
#define PVR_7400	0x000C0000
#define PVR_7410	0x800C0000
#define PVR_7450	0x80000000

#define PVR_85xx	0x80200000
#define PVR_85xx_REV1	(PVR_85xx | 0x0010)
#define PVR_85xx_REV2	(PVR_85xx | 0x0020)

#define PVR_86xx	0x80040000
#define PVR_86xx_REV1	(PVR_86xx | 0x0010)

#define PVR_VIRTEX5     0x7ff21912

/*
 * For the 8xx processors, all of them report the same PVR family for
 * the PowerPC core. The various versions of these processors must be
 * differentiated by the version number in the Communication Processor
 * Module (CPM).
 */
#define PVR_821		0x00500000
#define PVR_823		PVR_821
#define PVR_850		PVR_821
#define PVR_860		PVR_821
#define PVR_7400	0x000C0000
#define PVR_8240	0x00810100

/*
 * PowerQUICC II family processors report different PVR values depending
 * on silicon process (HiP3, HiP4, HiP7, etc.)
 */
#define PVR_8260	PVR_8240
#define PVR_8260_HIP3	0x00810101
#define PVR_8260_HIP4	0x80811014
#define PVR_8260_HIP7	0x80822011
#define PVR_8260_HIP7R1 0x80822013
#define PVR_8260_HIP7RA	0x80822014

/*
 * MPC 52xx
 */
#define PVR_5200	0x80822011
#define PVR_5200B	0x80822014

/*
 * System Version Register
 */

/* System Version Register (SVR) field extraction */

#define SVR_VER(svr)	(((svr) >>  16) & 0xFFFF)	/* Version field */
#define SVR_REV(svr)	(((svr) >>   0) & 0xFFFF)	/* Revison field */

#define SVR_SUBVER(svr)	(((svr) >>  8) & 0xFF)	/* Process/MFG sub-version */

#define SVR_FAM(svr)	(((svr) >> 20) & 0xFFF)	/* Family field */
#define SVR_MEM(svr)	(((svr) >> 16) & 0xF)	/* Member field */

#define SVR_MAJ(svr)	(((svr) >>  4) & 0xF)	/* Major revision field*/
#define SVR_MIN(svr)	(((svr) >>  0) & 0xF)	/* Minor revision field*/

/* Some parts define SVR[0:23] as the SOC version */
#define SVR_SOC_VER(svr) (((svr) >> 8) & 0xFFFFFF)	/* SOC Version fields */

/* whether MPC8xxxE (i.e. has SEC) */
#if defined(CONFIG_MPC85xx)
#define IS_E_PROCESSOR(svr)	(svr & 0x80000)
#else
#if defined(CONFIG_MPC83XX)
#define IS_E_PROCESSOR(spridr)	(!(spridr & 0x00010000))
#endif
#endif

/*
 * SVR_SOC_VER() Version Values
 */

#define SVR_8533	0x803400
#define SVR_8533_E	0x803C00
#define SVR_8536	0x803700
#define SVR_8536_E	0x803F00
#define SVR_8540	0x803000
#define SVR_8541	0x807200
#define SVR_8541_E	0x807A00
#define SVR_8543	0x803200
#define SVR_8543_E	0x803A00
#define SVR_8544	0x803401
#define SVR_8544_E	0x803C01
#define SVR_8545	0x803102
#define SVR_8545_E	0x803902
#define SVR_8547_E	0x803901
#define SVR_8548	0x803100
#define SVR_8548_E	0x803900
#define SVR_8555	0x807100
#define SVR_8555_E	0x807900
#define SVR_8560	0x807000
#define SVR_8567	0x807600
#define SVR_8567_E	0x807E00
#define SVR_8568	0x807500
#define SVR_8568_E	0x807D00
#define SVR_8572	0x80E000
#define SVR_8572_E	0x80E800

#define SVR_8610	0x80A000
#define SVR_8641	0x809000
#define SVR_8641D	0x809001

#define _GLOBAL(n)\
	.globl n;\
n:

/* Macros for setting and retrieving special purpose registers */

#define stringify(s)	tostring(s)
#define tostring(s)	#s

#define mfdcr(rn)	({unsigned int rval; \
			asm volatile("mfdcr %0," stringify(rn) \
				     : "=r" (rval)); rval;})
#define mtdcr(rn, v)	asm volatile("mtdcr " stringify(rn) ",%0" : : "r" (v))

#define mfmsr()		({unsigned int rval; \
			asm volatile("mfmsr %0" : "=r" (rval)); rval;})
#define mtmsr(v)	asm volatile("mtmsr %0" : : "r" (v))

#define mfspr(rn)	({unsigned int rval; \
			asm volatile("mfspr %0," stringify(rn) \
				     : "=r" (rval)); rval;})
#define mtspr(rn, v)	asm volatile("mtspr " stringify(rn) ",%0" : : "r" (v))

#define tlbie(v)	asm volatile("tlbie %0 \n sync" : : "r" (v))

/* Segment Registers */

#define SR0	0
#define SR1	1
#define SR2	2
#define SR3	3
#define SR4	4
#define SR5	5
#define SR6	6
#define SR7	7
#define SR8	8
#define SR9	9
#define SR10	10
#define SR11	11
#define SR12	12
#define SR13	13
#define SR14	14
#define SR15	15

#ifndef __ASSEMBLY__

struct cpu_type {
	char name[15];
	u32 soc_ver;
};

struct cpu_type *identify_cpu(u32 ver);

#if defined(CONFIG_MPC85xx)
#define CPU_TYPE_ENTRY(n, v) \
	{ .name = #n, .soc_ver = SVR_##v, }
#else
#if defined(CONFIG_MPC83XX)
#define CPU_TYPE_ENTRY(x) {#x, SPR_##x}
#endif
#endif


#ifndef CONFIG_MACH_SPECIFIC
extern int _machine;
extern int have_of;
#endif /* CONFIG_MACH_SPECIFIC */

/* what kind of prep workstation we are */
extern int _prep_type;
/*
 * This is used to identify the board type from a given PReP board
 * vendor. Board revision is also made available.
 */
extern unsigned char ucSystemType;
extern unsigned char ucBoardRev;
extern unsigned char ucBoardRevMaj, ucBoardRevMin;

struct task_struct;
void start_thread(struct pt_regs *regs, unsigned long nip, unsigned long sp);
void release_thread(struct task_struct *);

/*
 * Create a new kernel thread.
 */
extern long kernel_thread(int (*fn)(void *), void *arg, unsigned long flags);

/*
 * Bus types
 */
#define EISA_bus 0
#define EISA_bus__is_a_macro /* for versions in ksyms.c */
#define MCA_bus 0
#define MCA_bus__is_a_macro /* for versions in ksyms.c */

/* Lazy FPU handling on uni-processor */
extern struct task_struct *last_task_used_math;
extern struct task_struct *last_task_used_altivec;

/*
 * this is the minimum allowable io space due to the location
 * of the io areas on prep (first one at 0x80000000) but
 * as soon as I get around to remapping the io areas with the BATs
 * to match the mac we can raise this. -- Cort
 */
#define TASK_SIZE	(0x80000000UL)

/* This decides where the kernel will search for a free chunk of vm
 * space during mmap's.
 */
#define TASK_UNMAPPED_BASE	(TASK_SIZE / 8 * 3)

typedef struct {
	unsigned long seg;
} mm_segment_t;

struct thread_struct {
	unsigned long	ksp;		/* Kernel stack pointer */
	unsigned long	wchan;		/* Event task is sleeping on */
	struct pt_regs	*regs;		/* Pointer to saved register state */
	mm_segment_t	fs;		/* for get_fs() validation */
	void		*pgdir;		/* root of page-table tree */
	signed long	last_syscall;
	double		fpr[32];	/* Complete floating point set */
	unsigned long	fpscr_pad;	/* fpr ... fpscr must be contiguous */
	unsigned long	fpscr;		/* Floating point status */
#ifdef CONFIG_ALTIVEC
	vector128	vr[32];		/* Complete AltiVec set */
	vector128	vscr;		/* AltiVec status */
	unsigned long	vrsave;
#endif /* CONFIG_ALTIVEC */
};

#define INIT_SP		(sizeof(init_stack) + (unsigned long) &init_stack)

#define INIT_THREAD  { \
	INIT_SP, /* ksp */ \
	0, /* wchan */ \
	(struct pt_regs *)INIT_SP - 1, /* regs */ \
	KERNEL_DS, /*fs*/ \
	swapper_pg_dir, /* pgdir */ \
	0, /* last_syscall */ \
	{0}, 0, 0 \
}

/*
 * Note: the vm_start and vm_end fields here should *not*
 * be in kernel space.	(Could vm_end == vm_start perhaps?)
 */
#define INIT_MMAP { &init_mm, 0, 0x1000, NULL, \
		    PAGE_SHARED, VM_READ | VM_WRITE | VM_EXEC, \
		    1, NULL, NULL }

/*
 * Return saved PC of a blocked thread. For now, this is the "user" PC
 */
static inline unsigned long thread_saved_pc(struct thread_struct *t)
{
	return (t->regs) ? t->regs->nip : 0;
}

#define copy_segments(tsk, mm)		do { } while (0)
#define release_segments(mm)		do { } while (0)
#define forget_segments()		do { } while (0)

unsigned long get_wchan(struct task_struct *p);

#define KSTK_EIP(tsk)  ((tsk)->thread.regs->nip)
#define KSTK_ESP(tsk)  ((tsk)->thread.regs->gpr[1])

/*
 * NOTE! The task struct and the stack go together
 */
#define THREAD_SIZE (2*PAGE_SIZE)
#define alloc_task_struct() \
	((struct task_struct *) __get_free_pages(GFP_KERNEL,1))
#define free_task_struct(p)	free_pages((unsigned long)(p),1)
#define get_task_struct(tsk)	  atomic_inc(&mem_map[MAP_NR(tsk)].count)

/* in process.c - for early bootup debug -- Cort */
int ll_printk(const char *, ...);
void ll_puts(const char *);

#define init_task	(init_task_union.task)
#define init_stack	(init_task_union.stack)

/* In misc.c */
void _nmask_and_or_msr(unsigned long nmask, unsigned long or_val);

#endif /* ndef ASSEMBLY*/

#ifdef CONFIG_MACH_SPECIFIC
#if defined(CONFIG_8xx)
#define _machine _MACH_8xx
#define have_of 0
#elif defined(CONFIG_OAK)
#define _machine _MACH_oak
#define have_of	0
#elif defined(CONFIG_WALNUT)
#define _machine _MACH_walnut
#define have_of 0
#elif defined(CONFIG_APUS)
#define _machine _MACH_apus
#define have_of 0
#elif defined(CONFIG_GEMINI)
#define _machine _MACH_gemini
#define have_of 0
#elif defined(CONFIG_8260)
#define _machine _MACH_8260
#define have_of 0
#elif defined(CONFIG_SANDPOINT)
#define _machine _MACH_sandpoint
#elif defined(CONFIG_HIDDEN_DRAGON)
#define _machine _MACH_hidden_dragon
#define have_of 0
#else
#error "Machine not defined correctly"
#endif
#endif /* CONFIG_MACH_SPECIFIC */

#endif /* __ASM_PPC_PROCESSOR_H */<|MERGE_RESOLUTION|>--- conflicted
+++ resolved
@@ -826,10 +826,8 @@
 #define PVR_440SPe_RA	0x53521890 /* 440SPe rev A without RAID 6 support	*/
 #define PVR_440SPe_6_RB	0x53421891 /* 440SPe rev B with RAID 6 support enabled	*/
 #define PVR_440SPe_RB	0x53521891 /* 440SPe rev B without RAID 6 support	*/
-<<<<<<< HEAD
 #define PVR_440x5_R1x   0x7ff21910 /* 440 rev 1.x in Xilinx Virtex-5 FXT FPGA */
 #define PVR_440x5_R20   0x7ff21911 /* 440 rev 2.0 in Xilinx Virtex-5 FXT FPGA */
-=======
 #define PVR_460EX_SE_RA	0x130218A2 /* 460EX rev A with Security Engine	  */
 #define PVR_460EX_RA	0x130218A3 /* 460EX rev A without Security Engine */
 #define PVR_460GT_SE_RA	0x130218A0 /* 460GT rev A with Security Engine	  */
@@ -838,7 +836,6 @@
 #define PVR_460SX_RA_V1 0x13541801 /* 460SX rev A Variant 1 Security disabled */
 #define PVR_460GX_RA    0x13541802 /* 460GX rev A                   */
 #define PVR_460GX_RA_V1 0x13541803 /* 460GX rev A Variant 1 Security disabled */
->>>>>>> 628ffd73
 #define PVR_601		0x00010000
 #define PVR_602		0x00050000
 #define PVR_603		0x00030000
