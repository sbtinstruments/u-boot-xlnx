/* SPDX-License-Identifier: GPL-2.0+ */
/*
 * Copyright (C) 2016 Timesys Corporation
 * Copyright (C) 2016 Advantech Corporation
 * Copyright (C) 2012 Freescale Semiconductor, Inc.
 */

#ifndef __ADVANTECH_DMSBA16_CONFIG_H
#define __ADVANTECH_DMSBA16_CONFIG_H

#include <asm/arch/imx-regs.h>
#include <asm/mach-imx/gpio.h>

#define CONFIG_BOARD_NAME	"Advantech DMS-BA16"

#define CONFIG_MXC_UART_BASE	UART4_BASE
#define CONSOLE_DEV	"ttymxc3"
#define CONFIG_EXTRA_BOOTARGS	"panic=10"

#define CONFIG_BOOT_DIR	""
#define CONFIG_LOADCMD "fatload"
#define CONFIG_RFSPART "2"

#include "mx6_common.h"
#include <linux/sizes.h>

#define CONFIG_CMDLINE_TAG
#define CONFIG_SETUP_MEMORY_TAGS
#define CONFIG_INITRD_TAG
#define CONFIG_REVISION_TAG
#define CONFIG_SYS_MALLOC_LEN		(10 * SZ_1M)

/* SATA Configs */
#define CONFIG_SYS_SATA_MAX_DEVICE	1
#define CONFIG_DWC_AHSATA_PORT_ID	0
#define CONFIG_DWC_AHSATA_BASE_ADDR	SATA_ARB_BASE_ADDR
#define CONFIG_LBA48

/* MMC Configs */
#define CONFIG_SYS_FSL_ESDHC_ADDR      0

/* USB Configs */
#define CONFIG_USB_MAX_CONTROLLER_COUNT 2
#define CONFIG_EHCI_HCD_INIT_AFTER_RESET
#define CONFIG_MXC_USB_PORTSC	(PORT_PTS_UTMI | PORT_PTS_PTW)
#define CONFIG_MXC_USB_FLAGS	0

#define CONFIG_USBD_HS

/* Networking Configs */
#define CONFIG_FEC_MXC
#define IMX_FEC_BASE			ENET_BASE_ADDR
#define CONFIG_FEC_XCV_TYPE		RGMII
#define CONFIG_ETHPRIME		"FEC"
#define CONFIG_FEC_MXC_PHYADDR		4

/* Serial Flash */

#define CONFIG_LOADADDR	0x12000000

#define CONFIG_EXTRA_ENV_SETTINGS \
	"script=boot.scr\0" \
	"image=" CONFIG_BOOT_DIR "/uImage\0" \
	"uboot=u-boot.imx\0" \
	"fdt_file=" CONFIG_BOOT_DIR "/" CONFIG_DEFAULT_FDT_FILE "\0" \
	"fdt_addr=0x18000000\0" \
	"boot_fdt=yes\0" \
	"ip_dyn=yes\0" \
	"console=" CONSOLE_DEV "\0" \
	"fdt_high=0xffffffff\0"	  \
	"initrd_high=0xffffffff\0" \
	"sddev=0\0" \
	"emmcdev=1\0" \
	"partnum=1\0" \
	"loadcmd=" CONFIG_LOADCMD "\0" \
	"rfspart=" CONFIG_RFSPART "\0" \
	"update_sd_firmware=" \
		"if test ${ip_dyn} = yes; then " \
			"setenv get_cmd dhcp; " \
		"else " \
			"setenv get_cmd tftp; " \
		"fi; " \
		"if mmc dev ${mmcdev}; then "	\
			"if ${get_cmd} ${update_sd_firmware_filename}; then " \
				"setexpr fw_sz ${filesize} / 0x200; " \
				"setexpr fw_sz ${fw_sz} + 1; "	\
				"mmc write ${loadaddr} 0x2 ${fw_sz}; " \
			"fi; "	\
		"fi\0" \
	"update_sf_uboot=" \
		"if tftp $loadaddr $uboot; then " \
			"sf probe; " \
			"sf erase 0 0xC0000; " \
			"sf write $loadaddr 0x400 $filesize; " \
			"echo 'U-Boot upgraded. Please reset'; " \
		"fi\0" \
	"setargs=setenv bootargs console=${console},${baudrate} " \
		"root=/dev/${rootdev} rw rootwait " CONFIG_EXTRA_BOOTARGS "\0" \
	"loadbootscript=" \
		"${loadcmd} ${dev} ${devnum}:${partnum} ${loadaddr} ${script};\0" \
	"bootscript=echo Running bootscript from ${dev}:${devnum}:${partnum};" \
		" source\0" \
	"loadimage=" \
		"${loadcmd} ${dev} ${devnum}:${partnum} ${loadaddr} ${image}\0" \
	"loadfdt=${loadcmd} ${dev} ${devnum}:${partnum} ${fdt_addr} ${fdt_file}\0" \
	"tryboot=" \
		"if run loadbootscript; then " \
			"run bootscript; " \
		"else " \
			"if run loadimage; then " \
				"run doboot; " \
			"fi; " \
		"fi;\0" \
	"doboot=echo Booting from ${dev}:${devnum}:${partnum} ...; " \
		"run setargs; " \
		"if test ${boot_fdt} = yes || test ${boot_fdt} = try; then " \
			"if run loadfdt; then " \
				"bootm ${loadaddr} - ${fdt_addr}; " \
			"else " \
				"if test ${boot_fdt} = try; then " \
					"bootm; " \
				"else " \
					"echo WARN: Cannot load the DT; " \
				"fi; " \
			"fi; " \
		"else " \
			"bootm; " \
		"fi;\0" \
	"netargs=setenv bootargs console=${console},${baudrate} " \
		"root=/dev/nfs " \
		"ip=dhcp nfsroot=${serverip}:${nfsroot},v3,tcp\0" \
	"netboot=echo Booting from net ...; " \
		"run netargs; " \
		"if test ${ip_dyn} = yes; then " \
			"setenv get_cmd dhcp; " \
		"else " \
			"setenv get_cmd tftp; " \
		"fi; " \
		"${get_cmd} ${image}; " \
		"if test ${boot_fdt} = yes || test ${boot_fdt} = try; then " \
			"if ${get_cmd} ${fdt_addr} ${fdt_file}; then " \
				"bootm ${loadaddr} - ${fdt_addr}; " \
			"else " \
				"if test ${boot_fdt} = try; then " \
					"bootm; " \
				"else " \
					"echo WARN: Cannot load the DT; " \
				"fi; " \
			"fi; " \
		"else " \
			"bootm; " \
		"fi;\0" \

#define CONFIG_BOOTCOMMAND \
	"usb start; " \
	"setenv dev usb; " \
	"setenv devnum 0; " \
	"setenv rootdev sda${rfspart}; " \
	"run tryboot; " \
	\
	"setenv dev mmc; " \
	"setenv rootdev mmcblk0p${rfspart}; " \
	\
	"setenv devnum ${sddev}; " \
	"if mmc dev ${devnum}; then " \
		"run tryboot; " \
	"fi; " \
	\
	"setenv devnum ${emmcdev}; " \
	"setenv rootdev mmcblk${emmcdev}p${rfspart}; " \
	"if mmc dev ${devnum}; then " \
		"run tryboot; " \
	"fi; " \
	\
	"bmode usb; " \

#define CONFIG_ARP_TIMEOUT     200UL

/* Miscellaneous configurable options */

<<<<<<< HEAD
#define CONFIG_SYS_MEMTEST_START       0x10000000
#define CONFIG_SYS_MEMTEST_END         0x10010000

=======
>>>>>>> e93ed120
#define CONFIG_SYS_LOAD_ADDR           CONFIG_LOADADDR

/* Physical Memory Map */
#define PHYS_SDRAM                     MMDC0_ARB_BASE_ADDR

#define CONFIG_SYS_SDRAM_BASE          PHYS_SDRAM
#define CONFIG_SYS_INIT_RAM_ADDR       IRAM_BASE_ADDR
#define CONFIG_SYS_INIT_RAM_SIZE       IRAM_SIZE

#define CONFIG_SYS_INIT_SP_OFFSET \
	(CONFIG_SYS_INIT_RAM_SIZE - GENERATED_GBL_DATA_SIZE)
#define CONFIG_SYS_INIT_SP_ADDR \
	(CONFIG_SYS_INIT_RAM_ADDR + CONFIG_SYS_INIT_SP_OFFSET)

/* FLASH and environment organization */

#define CONFIG_SYS_FSL_USDHC_NUM        3

/* Framebuffer */
#define CONFIG_VIDEO_LOGO
#define CONFIG_VIDEO_BMP_LOGO
#define CONFIG_IMX_HDMI
#define CONFIG_IMX_VIDEO_SKIP

#define CONFIG_IMX6_PWM_PER_CLK         66000000

#ifdef CONFIG_CMD_PCI
#define CONFIG_PCI_SCAN_SHOW
#define CONFIG_PCIE_IMX
#define CONFIG_PCIE_IMX_PERST_GPIO      IMX_GPIO_NR(7, 12)
#define CONFIG_PCIE_IMX_POWER_GPIO      IMX_GPIO_NR(1, 5)
#endif

/* I2C Configs */
#define CONFIG_SYS_I2C
#define CONFIG_SYS_I2C_MXC
#define CONFIG_SYS_I2C_SPEED            100000
#define CONFIG_SYS_I2C_MXC_I2C1
#define CONFIG_SYS_I2C_MXC_I2C2
#define CONFIG_SYS_I2C_MXC_I2C3

#endif	/* __ADVANTECH_DMSBA16_CONFIG_H */<|MERGE_RESOLUTION|>--- conflicted
+++ resolved
@@ -178,12 +178,6 @@
 
 /* Miscellaneous configurable options */
 
-<<<<<<< HEAD
-#define CONFIG_SYS_MEMTEST_START       0x10000000
-#define CONFIG_SYS_MEMTEST_END         0x10010000
-
-=======
->>>>>>> e93ed120
 #define CONFIG_SYS_LOAD_ADDR           CONFIG_LOADADDR
 
 /* Physical Memory Map */
