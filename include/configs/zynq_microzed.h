--- conflicted
+++ resolved
@@ -12,12 +12,8 @@
 
 #define CONFIG_SYS_NO_FLASH
 
-<<<<<<< HEAD
-#define CONFIG_ZYNQ_SDHCI0
 #define CONFIG_ZYNQ_USB
 
-=======
->>>>>>> df61a74e
 #include <configs/zynq-common.h>
 
 #endif /* __CONFIG_ZYNQ_MICROZED_H */