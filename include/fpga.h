--- conflicted
+++ resolved
@@ -49,22 +49,6 @@
 } bitstream_type;
 
 /* root function definitions */
-<<<<<<< HEAD
-extern void fpga_init(void);
-extern int fpga_add(fpga_type devtype, void *desc);
-extern int fpga_count(void);
-extern const fpga_desc *const fpga_get_desc(int devnum);
-extern int fpga_load(int devnum, const void *buf, size_t bsize,
-		     bitstream_type bstype);
-extern int fpga_fsload(int devnum, const void *buf, size_t size,
-		       fpga_fs_info *fpga_fsinfo);
-extern int fpga_loadbitstream(int devnum, char *fpgadata, size_t size,
-			      bitstream_type bstype);
-extern int fpga_dump(int devnum, const void *buf, size_t bsize);
-extern int fpga_info(int devnum);
-extern const fpga_desc *const fpga_validate(int devnum, const void *buf,
-					    size_t bsize, char *fn);
-=======
 void fpga_init(void);
 int fpga_add(fpga_type devtype, void *desc);
 int fpga_count(void);
@@ -79,6 +63,5 @@
 int fpga_info(int devnum);
 const fpga_desc *const fpga_validate(int devnum, const void *buf,
 				     size_t bsize, char *fn);
->>>>>>> f33cdaa4
 
 #endif	/* _FPGA_H_ */