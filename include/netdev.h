--- conflicted
+++ resolved
@@ -89,14 +89,9 @@
 int xilinx_emaclite_of_init(const void *blob);
 int xilinx_emaclite_initialize(bd_t *bis, unsigned long base_addr,
 							int txpp, int rxpp);
-<<<<<<< HEAD
 int xilinx_ll_temac_initialize(bd_t *bis, unsigned long base_addr,
 						int mode, unsigned long ctrl);
-=======
-int xilinx_ll_temac_eth_init(bd_t *bis, unsigned long base_addr, int flags,
-						unsigned long ctrl_addr);
 int zynq_gem_of_init(const void *blob);
->>>>>>> dda0dbfc
 int zynq_gem_initialize(bd_t *bis, int base_addr, int phy_addr, u32 emio);
 /*
  * As long as the Xilinx xps_ll_temac ethernet driver has not its own interface
