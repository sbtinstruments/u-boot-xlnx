/*
 * Common SPI Interface: Controller-specific definitions
 *
 * (C) Copyright 2001
 * Gerald Van Baren, Custom IDEAS, vanbaren@cideas.com.
 *
 * SPDX-License-Identifier:	GPL-2.0+
 */

#ifndef _SPI_H_
#define _SPI_H_

/* SPI mode flags */
#define SPI_CPHA	BIT(0)			/* clock phase */
#define SPI_CPOL	BIT(1)			/* clock polarity */
#define SPI_MODE_0	(0|0)			/* (original MicroWire) */
#define SPI_MODE_1	(0|SPI_CPHA)
#define SPI_MODE_2	(SPI_CPOL|0)
#define SPI_MODE_3	(SPI_CPOL|SPI_CPHA)
#define SPI_CS_HIGH	BIT(2)			/* CS active high */
#define SPI_LSB_FIRST	BIT(3)			/* per-word bits-on-wire */
#define SPI_3WIRE	BIT(4)			/* SI/SO signals shared */
#define SPI_LOOP	BIT(5)			/* loopback mode */
#define SPI_SLAVE	BIT(6)			/* slave mode */
#define SPI_PREAMBLE	BIT(7)			/* Skip preamble bytes */
#define SPI_TX_BYTE	BIT(8)			/* transmit with 1 wire byte */
#define SPI_TX_DUAL	BIT(9)			/* transmit with 2 wires */
#define SPI_TX_QUAD	BIT(10)			/* transmit with 4 wires */
<<<<<<< HEAD

#define SPI_3BYTE_MODE	0x0
#define SPI_4BYTE_MODE	0x1

/* SPI transfer flags */
#define SPI_XFER_STRIPE	(1 << 6)
#define SPI_XFER_MASK	(3 << 8)
#define SPI_XFER_LOWER	(1 << 8)
#define SPI_XFER_UPPER	(2 << 8)

/* SPI TX operation modes */
#define SPI_OPM_TX_QPP		(1 << 0)
#define SPI_OPM_TX_BP		(1 << 1)

/* SPI RX operation modes */
#define SPI_OPM_RX_AS		(1 << 0)
#define SPI_OPM_RX_AF		(1 << 1)
#define SPI_OPM_RX_DOUT		(1 << 2)
#define SPI_OPM_RX_DIO		(1 << 3)
#define SPI_OPM_RX_QOF		(1 << 4)
#define SPI_OPM_RX_QIOF		(1 << 5)
#define SPI_OPM_RX_EXTN	(SPI_OPM_RX_AS | SPI_OPM_RX_AF | SPI_OPM_RX_DOUT | \
				SPI_OPM_RX_DIO | SPI_OPM_RX_QOF | \
				SPI_OPM_RX_QIOF)

/* SPI mode_rx flags */
#define SPI_RX_SLOW	BIT(0)			/* receive with 1 wire slow */
#define SPI_RX_FAST	BIT(1)			/* receive with 1 wire fast */
#define SPI_RX_DUAL	BIT(2)			/* receive with 2 wires */
#define SPI_RX_QUAD	BIT(3)			/* receive with 4 wires */
=======
#define SPI_RX_SLOW	BIT(11)			/* receive with 1 wire slow */
#define SPI_RX_DUAL	BIT(12)			/* receive with 2 wires */
#define SPI_RX_QUAD	BIT(13)			/* receive with 4 wires */
>>>>>>> 29e0cfb4

/* SPI bus connection options - see enum spi_dual_flash */
#define SPI_CONN_DUAL_SHARED		(1 << 0)
#define SPI_CONN_DUAL_SEPARATED	(1 << 1)

/* Header byte that marks the start of the message */
#define SPI_PREAMBLE_END_BYTE	0xec

#define SPI_DEFAULT_WORDLEN	8

#ifdef CONFIG_DM_SPI
/* TODO(sjg@chromium.org): Remove this and use max_hz from struct spi_slave */
struct dm_spi_bus {
	uint max_hz;
};

/**
 * struct dm_spi_platdata - platform data for all SPI slaves
 *
 * This describes a SPI slave, a child device of the SPI bus. To obtain this
 * struct from a spi_slave, use dev_get_parent_platdata(dev) or
 * dev_get_parent_platdata(slave->dev).
 *
 * This data is immuatable. Each time the device is probed, @max_hz and @mode
 * will be copied to struct spi_slave.
 *
 * @cs:		Chip select number (0..n-1)
 * @max_hz:	Maximum bus speed that this slave can tolerate
 * @mode:	SPI mode to use for this device (see SPI mode flags)
 */
struct dm_spi_slave_platdata {
	unsigned int cs;
	uint max_hz;
	uint mode;
};

#endif /* CONFIG_DM_SPI */

/**
 * struct spi_slave - Representation of a SPI slave
 *
 * For driver model this is the per-child data used by the SPI bus. It can
 * be accessed using dev_get_parent_priv() on the slave device. The SPI uclass
 * sets uip per_child_auto_alloc_size to sizeof(struct spi_slave), and the
 * driver should not override it. Two platform data fields (max_hz and mode)
 * are copied into this structure to provide an initial value. This allows
 * them to be changed, since we should never change platform data in drivers.
 *
 * If not using driver model, drivers are expected to extend this with
 * controller-specific data.
 *
 * @dev:		SPI slave device
 * @max_hz:		Maximum speed for this slave
 * @speed:		Current bus speed. This is 0 until the bus is first
 *			claimed.
 * @bus:		ID of the bus that the slave is attached to. For
 *			driver model this is the sequence number of the SPI
 *			bus (bus->seq) so does not need to be stored
 * @cs:			ID of the chip select connected to the slave.
 * @mode:		SPI mode to use for this slave (see SPI mode flags)
 * @wordlen:		Size of SPI word in number of bits
 * @op_mode_rx:		SPI RX operation mode.
 * @op_mode_tx:		SPI TX operation mode.
 * @max_write_size:	If non-zero, the maximum number of bytes which can
 *			be written at once, excluding command bytes.
 * @memory_map:		Address of read-only SPI flash access.
 * @option:		Varies SPI bus options - separate, shared bus.
 * @flags:		Indication of SPI flags.
 */
struct spi_slave {
#ifdef CONFIG_DM_SPI
	struct udevice *dev;	/* struct spi_slave is dev->parentdata */
	uint max_hz;
	uint speed;
#else
	unsigned int bus;
	unsigned int cs;
#endif
	uint mode;
	unsigned int wordlen;
	u8 op_mode_rx;
	u8 op_mode_tx;
	unsigned int max_write_size;
	void *memory_map;
	u8 option;
	u8 dio;
	u32 bytemode;
	u32 flags;
#define SPI_XFER_BEGIN		BIT(0)	/* Assert CS before transfer */
#define SPI_XFER_END		BIT(1)	/* Deassert CS after transfer */
#define SPI_XFER_ONCE		(SPI_XFER_BEGIN | SPI_XFER_END)
#define SPI_XFER_MMAP		BIT(2)	/* Memory Mapped start */
#define SPI_XFER_MMAP_END	BIT(3)	/* Memory Mapped End */
#define SPI_XFER_U_PAGE		BIT(4)
};

/**
 * Initialization, must be called once on start up.
 *
 * TODO: I don't think we really need this.
 */
void spi_init(void);

/**
 * spi_do_alloc_slave - Allocate a new SPI slave (internal)
 *
 * Allocate and zero all fields in the spi slave, and set the bus/chip
 * select. Use the helper macro spi_alloc_slave() to call this.
 *
 * @offset:	Offset of struct spi_slave within slave structure.
 * @size:	Size of slave structure.
 * @bus:	Bus ID of the slave chip.
 * @cs:		Chip select ID of the slave chip on the specified bus.
 */
void *spi_do_alloc_slave(int offset, int size, unsigned int bus,
			 unsigned int cs);

/**
 * spi_alloc_slave - Allocate a new SPI slave
 *
 * Allocate and zero all fields in the spi slave, and set the bus/chip
 * select.
 *
 * @_struct:	Name of structure to allocate (e.g. struct tegra_spi).
 *		This structure must contain a member 'struct spi_slave *slave'.
 * @bus:	Bus ID of the slave chip.
 * @cs:		Chip select ID of the slave chip on the specified bus.
 */
#define spi_alloc_slave(_struct, bus, cs) \
	spi_do_alloc_slave(offsetof(_struct, slave), \
			    sizeof(_struct), bus, cs)

/**
 * spi_alloc_slave_base - Allocate a new SPI slave with no private data
 *
 * Allocate and zero all fields in the spi slave, and set the bus/chip
 * select.
 *
 * @bus:	Bus ID of the slave chip.
 * @cs:		Chip select ID of the slave chip on the specified bus.
 */
#define spi_alloc_slave_base(bus, cs) \
	spi_do_alloc_slave(0, sizeof(struct spi_slave), bus, cs)

/**
 * Set up communications parameters for a SPI slave.
 *
 * This must be called once for each slave. Note that this function
 * usually doesn't touch any actual hardware, it only initializes the
 * contents of spi_slave so that the hardware can be easily
 * initialized later.
 *
 * @bus:	Bus ID of the slave chip.
 * @cs:		Chip select ID of the slave chip on the specified bus.
 * @max_hz:	Maximum SCK rate in Hz.
 * @mode:	Clock polarity, clock phase and other parameters.
 *
 * Returns: A spi_slave reference that can be used in subsequent SPI
 * calls, or NULL if one or more of the parameters are not supported.
 */
struct spi_slave *spi_setup_slave(unsigned int bus, unsigned int cs,
		unsigned int max_hz, unsigned int mode);

/**
 * Free any memory associated with a SPI slave.
 *
 * @slave:	The SPI slave
 */
void spi_free_slave(struct spi_slave *slave);

/**
 * Claim the bus and prepare it for communication with a given slave.
 *
 * This must be called before doing any transfers with a SPI slave. It
 * will enable and initialize any SPI hardware as necessary, and make
 * sure that the SCK line is in the correct idle state. It is not
 * allowed to claim the same bus for several slaves without releasing
 * the bus in between.
 *
 * @slave:	The SPI slave
 *
 * Returns: 0 if the bus was claimed successfully, or a negative value
 * if it wasn't.
 */
int spi_claim_bus(struct spi_slave *slave);

/**
 * Release the SPI bus
 *
 * This must be called once for every call to spi_claim_bus() after
 * all transfers have finished. It may disable any SPI hardware as
 * appropriate.
 *
 * @slave:	The SPI slave
 */
void spi_release_bus(struct spi_slave *slave);

/**
 * Set the word length for SPI transactions
 *
 * Set the word length (number of bits per word) for SPI transactions.
 *
 * @slave:	The SPI slave
 * @wordlen:	The number of bits in a word
 *
 * Returns: 0 on success, -1 on failure.
 */
int spi_set_wordlen(struct spi_slave *slave, unsigned int wordlen);

/**
 * SPI transfer
 *
 * This writes "bitlen" bits out the SPI MOSI port and simultaneously clocks
 * "bitlen" bits in the SPI MISO port.  That's just the way SPI works.
 *
 * The source of the outgoing bits is the "dout" parameter and the
 * destination of the input bits is the "din" parameter.  Note that "dout"
 * and "din" can point to the same memory location, in which case the
 * input data overwrites the output data (since both are buffered by
 * temporary variables, this is OK).
 *
 * spi_xfer() interface:
 * @slave:	The SPI slave which will be sending/receiving the data.
 * @bitlen:	How many bits to write and read.
 * @dout:	Pointer to a string of bits to send out.  The bits are
 *		held in a byte array and are sent MSB first.
 * @din:	Pointer to a string of bits that will be filled in.
 * @flags:	A bitwise combination of SPI_XFER_* flags.
 *
 * Returns: 0 on success, not 0 on failure
 */
int  spi_xfer(struct spi_slave *slave, unsigned int bitlen, const void *dout,
		void *din, unsigned long flags);

/* Copy memory mapped data */
void spi_flash_copy_mmap(void *data, void *offset, size_t len);

/**
 * Determine if a SPI chipselect is valid.
 * This function is provided by the board if the low-level SPI driver
 * needs it to determine if a given chipselect is actually valid.
 *
 * Returns: 1 if bus:cs identifies a valid chip on this board, 0
 * otherwise.
 */
int spi_cs_is_valid(unsigned int bus, unsigned int cs);

#ifndef CONFIG_DM_SPI
/**
 * Activate a SPI chipselect.
 * This function is provided by the board code when using a driver
 * that can't control its chipselects automatically (e.g.
 * common/soft_spi.c). When called, it should activate the chip select
 * to the device identified by "slave".
 */
void spi_cs_activate(struct spi_slave *slave);

/**
 * Deactivate a SPI chipselect.
 * This function is provided by the board code when using a driver
 * that can't control its chipselects automatically (e.g.
 * common/soft_spi.c). When called, it should deactivate the chip
 * select to the device identified by "slave".
 */
void spi_cs_deactivate(struct spi_slave *slave);

/**
 * Set transfer speed.
 * This sets a new speed to be applied for next spi_xfer().
 * @slave:	The SPI slave
 * @hz:		The transfer speed
 */
void spi_set_speed(struct spi_slave *slave, uint hz);
#endif

/**
 * Write 8 bits, then read 8 bits.
 * @slave:	The SPI slave we're communicating with
 * @byte:	Byte to be written
 *
 * Returns: The value that was read, or a negative value on error.
 *
 * TODO: This function probably shouldn't be inlined.
 */
static inline int spi_w8r8(struct spi_slave *slave, unsigned char byte)
{
	unsigned char dout[2];
	unsigned char din[2];
	int ret;

	dout[0] = byte;
	dout[1] = 0;

	ret = spi_xfer(slave, 16, dout, din, SPI_XFER_BEGIN | SPI_XFER_END);
	return ret < 0 ? ret : din[1];
}

/**
 * Set up a SPI slave for a particular device tree node
 *
 * This calls spi_setup_slave() with the correct bus number. Call
 * spi_free_slave() to free it later.
 *
 * @param blob:		Device tree blob
 * @param slave_node:	Slave node to use
 * @param spi_node:	SPI peripheral node to use
 * @return pointer to new spi_slave structure
 */
struct spi_slave *spi_setup_slave_fdt(const void *blob, int slave_node,
				      int spi_node);

/**
 * spi_base_setup_slave_fdt() - helper function to set up a SPI slace
 *
 * This decodes SPI properties from the slave node to determine the
 * chip select and SPI parameters.
 *
 * @blob:	Device tree blob
 * @busnum:	Bus number to use
 * @node:	Device tree node for the SPI bus
 */
struct spi_slave *spi_base_setup_slave_fdt(const void *blob, int busnum,
					   int node);

#ifdef CONFIG_DM_SPI

/**
 * struct spi_cs_info - Information about a bus chip select
 *
 * @dev:	Connected device, or NULL if none
 */
struct spi_cs_info {
	struct udevice *dev;
};

/**
 * struct struct dm_spi_ops - Driver model SPI operations
 *
 * The uclass interface is implemented by all SPI devices which use
 * driver model.
 */
struct dm_spi_ops {
	/**
	 * Claim the bus and prepare it for communication.
	 *
	 * The device provided is the slave device. It's parent controller
	 * will be used to provide the communication.
	 *
	 * This must be called before doing any transfers with a SPI slave. It
	 * will enable and initialize any SPI hardware as necessary, and make
	 * sure that the SCK line is in the correct idle state. It is not
	 * allowed to claim the same bus for several slaves without releasing
	 * the bus in between.
	 *
	 * @dev:	The SPI slave
	 *
	 * Returns: 0 if the bus was claimed successfully, or a negative value
	 * if it wasn't.
	 */
	int (*claim_bus)(struct udevice *dev);

	/**
	 * Release the SPI bus
	 *
	 * This must be called once for every call to spi_claim_bus() after
	 * all transfers have finished. It may disable any SPI hardware as
	 * appropriate.
	 *
	 * @dev:	The SPI slave
	 */
	int (*release_bus)(struct udevice *dev);

	/**
	 * Set the word length for SPI transactions
	 *
	 * Set the word length (number of bits per word) for SPI transactions.
	 *
	 * @bus:	The SPI slave
	 * @wordlen:	The number of bits in a word
	 *
	 * Returns: 0 on success, -ve on failure.
	 */
	int (*set_wordlen)(struct udevice *dev, unsigned int wordlen);

	/**
	 * SPI transfer
	 *
	 * This writes "bitlen" bits out the SPI MOSI port and simultaneously
	 * clocks "bitlen" bits in the SPI MISO port.  That's just the way SPI
	 * works.
	 *
	 * The source of the outgoing bits is the "dout" parameter and the
	 * destination of the input bits is the "din" parameter.  Note that
	 * "dout" and "din" can point to the same memory location, in which
	 * case the input data overwrites the output data (since both are
	 * buffered by temporary variables, this is OK).
	 *
	 * spi_xfer() interface:
	 * @dev:	The slave device to communicate with
	 * @bitlen:	How many bits to write and read.
	 * @dout:	Pointer to a string of bits to send out.  The bits are
	 *		held in a byte array and are sent MSB first.
	 * @din:	Pointer to a string of bits that will be filled in.
	 * @flags:	A bitwise combination of SPI_XFER_* flags.
	 *
	 * Returns: 0 on success, not -1 on failure
	 */
	int (*xfer)(struct udevice *dev, unsigned int bitlen, const void *dout,
		    void *din, unsigned long flags);

	/**
	 * Set transfer speed.
	 * This sets a new speed to be applied for next spi_xfer().
	 * @bus:	The SPI bus
	 * @hz:		The transfer speed
	 * @return 0 if OK, -ve on error
	 */
	int (*set_speed)(struct udevice *bus, uint hz);

	/**
	 * Set the SPI mode/flags
	 *
	 * It is unclear if we want to set speed and mode together instead
	 * of separately.
	 *
	 * @bus:	The SPI bus
	 * @mode:	Requested SPI mode (SPI_... flags)
	 * @return 0 if OK, -ve on error
	 */
	int (*set_mode)(struct udevice *bus, uint mode);

	/**
	 * Get information on a chip select
	 *
	 * This is only called when the SPI uclass does not know about a
	 * chip select, i.e. it has no attached device. It gives the driver
	 * a chance to allow activity on that chip select even so.
	 *
	 * @bus:	The SPI bus
	 * @cs:		The chip select (0..n-1)
	 * @info:	Returns information about the chip select, if valid.
	 *		On entry info->dev is NULL
	 * @return 0 if OK (and @info is set up), -ENODEV if the chip select
	 *	   is invalid, other -ve value on error
	 */
	int (*cs_info)(struct udevice *bus, uint cs, struct spi_cs_info *info);
};

struct dm_spi_emul_ops {
	/**
	 * SPI transfer
	 *
	 * This writes "bitlen" bits out the SPI MOSI port and simultaneously
	 * clocks "bitlen" bits in the SPI MISO port.  That's just the way SPI
	 * works. Here the device is a slave.
	 *
	 * The source of the outgoing bits is the "dout" parameter and the
	 * destination of the input bits is the "din" parameter.  Note that
	 * "dout" and "din" can point to the same memory location, in which
	 * case the input data overwrites the output data (since both are
	 * buffered by temporary variables, this is OK).
	 *
	 * spi_xfer() interface:
	 * @slave:	The SPI slave which will be sending/receiving the data.
	 * @bitlen:	How many bits to write and read.
	 * @dout:	Pointer to a string of bits sent to the device. The
	 *		bits are held in a byte array and are sent MSB first.
	 * @din:	Pointer to a string of bits that will be sent back to
	 *		the master.
	 * @flags:	A bitwise combination of SPI_XFER_* flags.
	 *
	 * Returns: 0 on success, not -1 on failure
	 */
	int (*xfer)(struct udevice *slave, unsigned int bitlen,
		    const void *dout, void *din, unsigned long flags);
};

/**
 * spi_find_bus_and_cs() - Find bus and slave devices by number
 *
 * Given a bus number and chip select, this finds the corresponding bus
 * device and slave device. Neither device is activated by this function,
 * although they may have been activated previously.
 *
 * @busnum:	SPI bus number
 * @cs:		Chip select to look for
 * @busp:	Returns bus device
 * @devp:	Return slave device
 * @return 0 if found, -ENODEV on error
 */
int spi_find_bus_and_cs(int busnum, int cs, struct udevice **busp,
			struct udevice **devp);

/**
 * spi_get_bus_and_cs() - Find and activate bus and slave devices by number
 *
 * Given a bus number and chip select, this finds the corresponding bus
 * device and slave device.
 *
 * If no such slave exists, and drv_name is not NULL, then a new slave device
 * is automatically bound on this chip select.
 *
 * Ths new slave device is probed ready for use with the given speed and mode.
 *
 * @busnum:	SPI bus number
 * @cs:		Chip select to look for
 * @speed:	SPI speed to use for this slave
 * @mode:	SPI mode to use for this slave
 * @drv_name:	Name of driver to attach to this chip select
 * @dev_name:	Name of the new device thus created
 * @busp:	Returns bus device
 * @devp:	Return slave device
 * @return 0 if found, -ve on error
 */
int spi_get_bus_and_cs(int busnum, int cs, int speed, int mode,
			const char *drv_name, const char *dev_name,
			struct udevice **busp, struct spi_slave **devp);

/**
 * spi_chip_select() - Get the chip select for a slave
 *
 * @return the chip select this slave is attached to
 */
int spi_chip_select(struct udevice *slave);

/**
 * spi_find_chip_select() - Find the slave attached to chip select
 *
 * @bus:	SPI bus to search
 * @cs:		Chip select to look for
 * @devp:	Returns the slave device if found
 * @return 0 if found, -ENODEV on error
 */
int spi_find_chip_select(struct udevice *bus, int cs, struct udevice **devp);

/**
 * spi_slave_ofdata_to_platdata() - decode standard SPI platform data
 *
 * This decodes the speed and mode for a slave from a device tree node
 *
 * @blob:	Device tree blob
 * @node:	Node offset to read from
 * @plat:	Place to put the decoded information
 */
int spi_slave_ofdata_to_platdata(const void *blob, int node,
				 struct dm_spi_slave_platdata *plat);

/**
 * spi_cs_info() - Check information on a chip select
 *
 * This checks a particular chip select on a bus to see if it has a device
 * attached, or is even valid.
 *
 * @bus:	The SPI bus
 * @cs:		The chip select (0..n-1)
 * @info:	Returns information about the chip select, if valid
 * @return 0 if OK (and @info is set up), -ENODEV if the chip select
 *	   is invalid, other -ve value on error
 */
int spi_cs_info(struct udevice *bus, uint cs, struct spi_cs_info *info);

struct sandbox_state;

/**
 * sandbox_spi_get_emul() - get an emulator for a SPI slave
 *
 * This provides a way to attach an emulated SPI device to a particular SPI
 * slave, so that xfer() operations on the slave will be handled by the
 * emulator. If a emulator already exists on that chip select it is returned.
 * Otherwise one is created.
 *
 * @state:	Sandbox state
 * @bus:	SPI bus requesting the emulator
 * @slave:	SPI slave device requesting the emulator
 * @emuip:	Returns pointer to emulator
 * @return 0 if OK, -ve on error
 */
int sandbox_spi_get_emul(struct sandbox_state *state,
			 struct udevice *bus, struct udevice *slave,
			 struct udevice **emulp);

/**
 * Claim the bus and prepare it for communication with a given slave.
 *
 * This must be called before doing any transfers with a SPI slave. It
 * will enable and initialize any SPI hardware as necessary, and make
 * sure that the SCK line is in the correct idle state. It is not
 * allowed to claim the same bus for several slaves without releasing
 * the bus in between.
 *
 * @dev:	The SPI slave device
 *
 * Returns: 0 if the bus was claimed successfully, or a negative value
 * if it wasn't.
 */
int dm_spi_claim_bus(struct udevice *dev);

/**
 * Release the SPI bus
 *
 * This must be called once for every call to dm_spi_claim_bus() after
 * all transfers have finished. It may disable any SPI hardware as
 * appropriate.
 *
 * @slave:	The SPI slave device
 */
void dm_spi_release_bus(struct udevice *dev);

/**
 * SPI transfer
 *
 * This writes "bitlen" bits out the SPI MOSI port and simultaneously clocks
 * "bitlen" bits in the SPI MISO port.  That's just the way SPI works.
 *
 * The source of the outgoing bits is the "dout" parameter and the
 * destination of the input bits is the "din" parameter.  Note that "dout"
 * and "din" can point to the same memory location, in which case the
 * input data overwrites the output data (since both are buffered by
 * temporary variables, this is OK).
 *
 * dm_spi_xfer() interface:
 * @dev:	The SPI slave device which will be sending/receiving the data.
 * @bitlen:	How many bits to write and read.
 * @dout:	Pointer to a string of bits to send out.  The bits are
 *		held in a byte array and are sent MSB first.
 * @din:	Pointer to a string of bits that will be filled in.
 * @flags:	A bitwise combination of SPI_XFER_* flags.
 *
 * Returns: 0 on success, not 0 on failure
 */
int dm_spi_xfer(struct udevice *dev, unsigned int bitlen,
		const void *dout, void *din, unsigned long flags);

/* Access the operations for a SPI device */
#define spi_get_ops(dev)	((struct dm_spi_ops *)(dev)->driver->ops)
#define spi_emul_get_ops(dev)	((struct dm_spi_emul_ops *)(dev)->driver->ops)
#endif /* CONFIG_DM_SPI */

#endif	/* _SPI_H_ */<|MERGE_RESOLUTION|>--- conflicted
+++ resolved
@@ -26,7 +26,6 @@
 #define SPI_TX_BYTE	BIT(8)			/* transmit with 1 wire byte */
 #define SPI_TX_DUAL	BIT(9)			/* transmit with 2 wires */
 #define SPI_TX_QUAD	BIT(10)			/* transmit with 4 wires */
-<<<<<<< HEAD
 
 #define SPI_3BYTE_MODE	0x0
 #define SPI_4BYTE_MODE	0x1
@@ -57,11 +56,6 @@
 #define SPI_RX_FAST	BIT(1)			/* receive with 1 wire fast */
 #define SPI_RX_DUAL	BIT(2)			/* receive with 2 wires */
 #define SPI_RX_QUAD	BIT(3)			/* receive with 4 wires */
-=======
-#define SPI_RX_SLOW	BIT(11)			/* receive with 1 wire slow */
-#define SPI_RX_DUAL	BIT(12)			/* receive with 2 wires */
-#define SPI_RX_QUAD	BIT(13)			/* receive with 4 wires */
->>>>>>> 29e0cfb4
 
 /* SPI bus connection options - see enum spi_dual_flash */
 #define SPI_CONN_DUAL_SHARED		(1 << 0)
