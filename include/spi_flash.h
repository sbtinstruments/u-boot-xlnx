--- conflicted
+++ resolved
@@ -19,35 +19,6 @@
 #include <linux/types.h>
 #include <linux/compiler.h>
 
-<<<<<<< HEAD
-/* SPI connection modes */
-enum spi_con_topology {
-	MODE_UNKNOWN = -1,
-	MODE_SINGLE,
-	MODE_DUAL_STACKED,
-	MODE_DUAL_PARALLEL,
-};
-
-/* Default read and write commands */
-#define CMD_PAGE_PROGRAM		0x02
-#define CMD_READ_ARRAY_FAST		0x0b
-
-enum spi_write_cmds {
-	PAGE_PROGRAM = 1 << 0,
-	QUAD_PAGE_PROGRAM = 1 << 1,
-};
-
-enum spi_read_cmds {
-	ARRAY_SLOW = 1 << 0,
-	ARRAY_FAST = 1 << 1,
-	DUAL_OUTPUT_FAST = 1 << 2,
-	DUAL_IO_FAST = 1 << 3,
-	QUAD_OUTPUT_FAST = 1 << 4,
-};
-
-#define READ_CMD_FULL	ARRAY_SLOW | ARRAY_FAST | DUAL_OUTPUT_FAST | \
-			DUAL_IO_FAST | QUAD_OUTPUT_FAST
-=======
 /* sf param flags */
 #define SECT_4K		1 << 1
 #define SECT_32K	1 << 2
@@ -94,7 +65,6 @@
 };
 
 extern const struct spi_flash_params spi_flash_params_table[];
->>>>>>> b44bd2c7
 
 /**
  * struct spi_flash - SPI flash structure
@@ -139,12 +109,7 @@
 	u8 bank_write_cmd;
 	u8 bank_curr;
 #endif
-	/* Poll cmd - for flash erase/program */
-	u8		poll_cmd;
-	/* Read command */
-	u8		read_cmd;
-	/* Write command */
-	u8		write_cmd;
+	u8 poll_cmd;
 	u8 erase_cmd;
 	u8 read_cmd;
 	u8 write_cmd;
